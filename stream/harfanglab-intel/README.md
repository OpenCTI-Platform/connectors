--- conflicted
+++ resolved
@@ -124,11 +124,7 @@
 ### Docker Deployment
 
 Before building the Docker container, you need to set the version of pycti in `requirements.txt` equal to whatever
-<<<<<<< HEAD
-version of OpenCTI you're running. Example, `pycti==6.4.6`. If you don't, it will take the latest version, but
-=======
 version of OpenCTI you're running. Example, `pycti==6.4.7`. If you don't, it will take the latest version, but
->>>>>>> b096c05b
 sometimes the OpenCTI SDK fails to initialize.
 
 Build a Docker Image using the provided `Dockerfile`.
