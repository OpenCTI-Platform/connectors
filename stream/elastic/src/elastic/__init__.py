import os

<<<<<<< HEAD
__version__ = "6.4.6"
=======
__version__ = "6.4.7"
>>>>>>> b096c05b
LOGGER_NAME = "elastic"
RE_DATEMATH = (
    r"\{(?P<modulo>.*now[^{]*)(?:\{(?P<format>[^|]*)(?:\|(?P<offset>[^}]+))?\})?\}"
)
DM_DEFAULT_FMT = "YYYY.MM.DD"
__DATA_DIR__: str = os.path.join(os.path.abspath(os.path.dirname(__file__)), "data")<|MERGE_RESOLUTION|>--- conflicted
+++ resolved
@@ -1,10 +1,6 @@
 import os
 
-<<<<<<< HEAD
-__version__ = "6.4.6"
-=======
 __version__ = "6.4.7"
->>>>>>> b096c05b
 LOGGER_NAME = "elastic"
 RE_DATEMATH = (
     r"\{(?P<modulo>.*now[^{]*)(?:\{(?P<format>[^|]*)(?:\|(?P<offset>[^}]+))?\})?\}"
