version: "3"
services:
  connector-backup-files:
<<<<<<< HEAD
    image: opencti/connector-backup-files:6.4.6
=======
    image: opencti/connector-backup-files:6.4.7
>>>>>>> b096c05b
    environment:
      - OPENCTI_URL=http://localhost # Local OpenCTI URL
      - OPENCTI_TOKEN=ChangeMe # Local OpenCTI token
      - CONNECTOR_ID=ChangeMe
      - CONNECTOR_LIVE_STREAM_ID=live # ID of the live stream created in the OpenCTI UI
      - CONNECTOR_LIVE_STREAM_LISTEN_DELETE=true
      - CONNECTOR_NAME=BackupFiles
      - CONNECTOR_SCOPE=backup
      - CONNECTOR_LOG_LEVEL=error
      - BACKUP_PROTOCOL=local # Protocol for file copy (only `local` is supported for now).
      - BACKUP_PATH=/tmp # Path to be used to copy the data, can be relative or absolute.
    restart: always<|MERGE_RESOLUTION|>--- conflicted
+++ resolved
@@ -1,11 +1,7 @@
 version: "3"
 services:
   connector-backup-files:
-<<<<<<< HEAD
-    image: opencti/connector-backup-files:6.4.6
-=======
     image: opencti/connector-backup-files:6.4.7
->>>>>>> b096c05b
     environment:
       - OPENCTI_URL=http://localhost # Local OpenCTI URL
       - OPENCTI_TOKEN=ChangeMe # Local OpenCTI token
