--- conflicted
+++ resolved
@@ -4,10 +4,6 @@
 import sys
 import time
 from datetime import datetime
-<<<<<<< HEAD
-
-=======
->>>>>>> 776d06e3
 import bs4
 import requests
 import yaml
