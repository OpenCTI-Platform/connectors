--- conflicted
+++ resolved
@@ -4,8 +4,6 @@
 import sys
 import time
 from datetime import datetime
-from bs4 import BeautifulSoup
-
 import bs4
 import requests
 import yaml
@@ -82,10 +80,6 @@
 
     def next_run(self, seconds):
         return
-
-    def remove_html_tags(self, text):
-        return BeautifulSoup(text, 'html.parser').get_text
-
     
     def _get_token(self):
         r = requests.post(
@@ -107,13 +101,9 @@
             headers=headers,
         )
         if r.status_code != 200:
-<<<<<<< HEAD
-            self.helper.log_error(f"Could not fetch item: {item_id}, Error: {str(r.text)}")
-=======
             self.helper.log_error(
                 f"Could not fetch item: {str(item_id)}, Error: {r.text}"
             )
->>>>>>> 684d82ff
             return []
         # if 'error' in r.json():
         #    return []
@@ -121,13 +111,9 @@
             data = r.json()["objects"]
             for object in data:
                 if "description" in object:
-<<<<<<< HEAD
-                    object['description'] = self.remove_html_tags(object['description'])
-=======
                     object["description"] = bs4.BeautifulSoup(
                         object["description"], "html.parser"
                     ).get_text()
->>>>>>> 684d82ff
                     self.helper.log_info(f"Cleaned data : {object['description']}")
             return data
 
