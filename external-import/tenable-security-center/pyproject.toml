[build-system]
requires = ["setuptools", "wheel"]
build-backend = "setuptools.build_meta"

[project]
name = "tenable-security-center"
dynamic = ["version"]
requires-python = ">= 3.11, <3.13"
readme = "README.md"
classifiers = [
    #   4 - Beta
    #   5 - Production/Stable
    "Development Status :: 4 - Beta",
    "Programming Language :: Python :: 3",
    "Programming Language :: Python :: 3.11",
    "Programming Language :: Python :: 3.12",
    ]
dependencies = [
    "stix2~=3.0.1",
<<<<<<< HEAD
    "pycti==6.4.6",
=======
    "pycti==6.4.7",
>>>>>>> b096c05b
    "validators~=0.33.0",
    "pydantic>=2.8.2,<3.0.0",
    "pytenable~=1.5.3", # for now we handle API from 5.13 to 6.4
    "cvss~=3.3",
    "semver>=3,<4",
    "requests~=2.32.2",
    "PyYAML~=6.0.0"
]

[project.optional-dependencies]
# Define extras for testing and development
test = [
    "pytest>=8.1.1,<9",             # Pytest for running tests
]
dev = [
    "black>=22.0.0,<25",  # Code formatter
    "isort>=5.10.0,<6",  # Import sorter
    "ruff>=0.7.2,<1",  # linter
    "mypy>=1.13.0,<2",  # type validator
    "types-requests",  # stubs for requests lib
    "types-PyYAML",  # stubs for PyYAML lib
    "python-dotenv~=1.0.1",
    "pip-audit~=2.7.3"
]
all = [
    "tenable_security_center[test,dev]"
]

[tool.setuptools.packages.find]
where = ["."]

[tool.setuptools.dynamic]
version = {attr = "tenable_security_center.__version__"}

[tool.isort]
profile = "black"

[tool.black]
target-version = ['py311']

[tool.ruff]
exclude = [
    ".bzr",
    ".direnv",
    ".eggs",
    ".git",
    ".git-rewrite",
    ".hg",
    ".ipynb_checkpoints",
    ".mypy_cache",
    ".nox",
    ".pants.d",
    ".pyenv",
    ".pytest_cache",
    ".pytype",
    ".ruff_cache",
    ".tox",
    ".venv",
    ".vscode",
    "__pypackages__",
    "_build",
    "buck-out",
    "build",
    "dist",
    "node_modules",
    "site-packages",
    "venv",
    "tests"
]

target-version = "py311"

[tool.ruff.lint]
# Never enforce `E501` (line length violations). Already handle with black
# Never enforce `F821` (Undefined name `null`). incorrect issue with notebook
# Never enforce `D213` (Multi-line docstring summary should start at the second line) conflict with our docstring convention
# Never enforce `D211` (NoBlankLinesBeforeClass)`
# Never enforce `G004` (logging-f-string) Logging statement uses f-string
# Never enforce `TRY003`() Avoid specifying long messages outside the exception class not useful
# Never enforce `D104` (Missing docstring in public package) 
# Never enforce `D407` (Missing dashed underline after section) 
# Never enforce `D408` (Section underline should be in the line following the section’s name) 
# Never enforce `D409` (Section underline should match the length of its name)
ignore = ["D203", "E501", "F821", "D205", "D213" , "D211", "G004", "TRY003", "D104", "D407", "D408", "D409"]
select = ["E", "F", "W", "D", "G", "T", "B", "C", "N", "I", "S"]

[tool.mypy]
strict = true
exclude = [
    '^tests', 
    '^docs',
    '^build',
    '^dist',
    '^venv',
    '^site-packages',
    '^__pypackages__',
    '^.venv',
]<|MERGE_RESOLUTION|>--- conflicted
+++ resolved
@@ -17,11 +17,7 @@
     ]
 dependencies = [
     "stix2~=3.0.1",
-<<<<<<< HEAD
-    "pycti==6.4.6",
-=======
     "pycti==6.4.7",
->>>>>>> b096c05b
     "validators~=0.33.0",
     "pydantic>=2.8.2,<3.0.0",
     "pytenable~=1.5.3", # for now we handle API from 5.13 to 6.4
