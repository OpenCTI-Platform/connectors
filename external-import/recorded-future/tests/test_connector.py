import json
import os
<<<<<<< HEAD
import pathlib

import pytest

from src.rflib import StixNote

CWD = pathlib.Path(__file__).parent.resolve()
OUPUT_DIR = os.path.join(CWD, "outputs")


=======
import json

>>>>>>> 6652d7eb
class TestConnector:
    @pytest.mark.vcr()
    def test_basic_pull_conversion(self, rf_client, opencti_helper, tmp_path):
        notes = rf_client.get_notes(10000, limit=20)
        tas = rf_client.get_threat_actors()
        for i, note in enumerate(notes):
<<<<<<< HEAD
            stixnote = StixNote(opencti_helper, tas, rfapi=rf_client)
            stixnote.from_json(note)
            #            assert len(stixnote.objects) >= 1
            assert len(stixnote.to_stix_objects()) >= 1
            with open(os.path.join(OUPUT_DIR, f"{i}.json"), "w") as outfile:
=======
            stixnote = StixNote(opencti_helper, tas, rf_client)
            stixnote.from_json(note, stixnote.tlp.serialize())
            #            assert len(stixnote.objects) >= 1
            assert len(stixnote.to_stix_objects()) >= 1
            with open(os.path.join(tmp_path, f'{i}.json'), 'w') as outfile:
>>>>>>> 6652d7eb
                json.dump(json.loads(stixnote.to_json_bundle()), outfile, indent=4)<|MERGE_RESOLUTION|>--- conflicted
+++ resolved
@@ -1,6 +1,5 @@
 import json
 import os
-<<<<<<< HEAD
 import pathlib
 
 import pytest
@@ -11,27 +10,15 @@
 OUPUT_DIR = os.path.join(CWD, "outputs")
 
 
-=======
-import json
-
->>>>>>> 6652d7eb
 class TestConnector:
     @pytest.mark.vcr()
     def test_basic_pull_conversion(self, rf_client, opencti_helper, tmp_path):
         notes = rf_client.get_notes(10000, limit=20)
         tas = rf_client.get_threat_actors()
         for i, note in enumerate(notes):
-<<<<<<< HEAD
             stixnote = StixNote(opencti_helper, tas, rfapi=rf_client)
             stixnote.from_json(note)
             #            assert len(stixnote.objects) >= 1
             assert len(stixnote.to_stix_objects()) >= 1
             with open(os.path.join(OUPUT_DIR, f"{i}.json"), "w") as outfile:
-=======
-            stixnote = StixNote(opencti_helper, tas, rf_client)
-            stixnote.from_json(note, stixnote.tlp.serialize())
-            #            assert len(stixnote.objects) >= 1
-            assert len(stixnote.to_stix_objects()) >= 1
-            with open(os.path.join(tmp_path, f'{i}.json'), 'w') as outfile:
->>>>>>> 6652d7eb
                 json.dump(json.loads(stixnote.to_json_bundle()), outfile, indent=4)