--- conflicted
+++ resolved
@@ -16,7 +16,6 @@
 
 import yaml
 from pycti import OpenCTIConnectorHelper, get_config_variable
-<<<<<<< HEAD
 from rflib import (
     APP_VERSION,
     RecordedFutureAlertConnector,
@@ -25,10 +24,6 @@
     StixNote,
     ThreatMap,
 )
-=======
-
-from rflib import APP_VERSION, CustomBundles, RFClient, RiskList, StixNote, ThreatMap
->>>>>>> d8f5f867
 
 
 class RFNotes:
@@ -224,7 +219,6 @@
             f"[ANALYST NOTES] Fetched {len(notes)} Analyst notes from API"
         )
         for note in notes:
-<<<<<<< HEAD
             try:
                 stixnote = StixNote(
                     self.helper,
@@ -255,29 +249,6 @@
                     f"{str(exception)}"
                 )
                 continue
-=======
-            stixnote = StixNote(
-                self.helper,
-                tas,
-                self.rfapi,
-                self.tlp,
-                self.rf_person_to_TA,
-                self.rf_TA_to_intrusion_set,
-                self.risk_as_score,
-                self.risk_threshold,
-            )
-            stixnote.from_json(note)
-            stixnote.create_relations()
-            bundle = stixnote.to_stix_bundle()
-            self.helper.log_info(
-                "[ANALYST NOTES] Sending Bundle to server with "
-                + str(len(bundle.objects))
-                + " objects"
-            )
-            self.helper.send_stix2_bundle(
-                bundle.serialize(), update=self.update_existing_data, work_id=work_id
-            )
->>>>>>> d8f5f867
 
 
 if __name__ == "__main__":
