"""Connector to bulk ingest Recorded Future Risk Lists as STIX2 bundles
############################## TERMS OF USE ####################################
# The following code is provided for demonstration purposes only, and should   #
# not be used without independent verification. Recorded Future makes no       #
# representations or warranties, express, implied, statutory, or otherwise,    #
# regarding this code, and provides it strictly "as-is".                       #
# Recorded Future shall not be liable for, and you assume all risk of          #
# using the foregoing.                                                         #
################################################################################
"""

import os
import time
import traceback
from datetime import datetime

import yaml
from pycti import OpenCTIConnectorHelper, get_config_variable
from rflib import (APP_VERSION, CustomBundles, RecordedFutureAlertConnector,
                   RFClient, RiskList, StixNote, ThreatMap)


class BaseRFConnector:
    def __init__(self):
        config_file_path = os.path.dirname(os.path.abspath(__file__)) + "/config.yml"
        config = (
            yaml.load(open(config_file_path), Loader=yaml.FullLoader)
            if os.path.isfile(config_file_path)
            else {}
        )
        self.helper = OpenCTIConnectorHelper(config)

        # Extra config
        self.rf_token = get_config_variable(
            "RECORDED_FUTURE_TOKEN",
            ["rf", "token"],
            config,
        )
        self.rf_initial_lookback = get_config_variable(
            "RECORDED_FUTURE_INITIAL_LOOKBACK",
            ["rf", "initial_lookback"],
            config,
            isNumber=True,
        )

        self.tlp = get_config_variable(
            "RECORDED_FUTURE_TLP", ["rf", "TLP"], config
        ).lower()

        self.rf_pull_signatures = get_config_variable(
            "RECORDED_FUTURE_PULL_SIGNATURES", ["rf", "pull_signatures"], config
        )
        self.rf_pull_risk_list = get_config_variable(
            "RECORDED_FUTURE_PULL_RISK_LIST", ["rf", "pull_risk_list"], config
        )
        self.rf_insikt_only = get_config_variable(
            "RECORDED_FUTURE_INSIKT_ONLY", ["rf", "insikt_only"], config
        )
        topics_value = get_config_variable(
            "RECORDED_FUTURE_TOPIC", ["rf", "topic"], config
        )
        self.rf_topics = topics_value.split(",") if topics_value else [None]
        self.rf_person_to_TA = get_config_variable(
            "RECORDED_FUTURE_PERSON_TO_TA", ["rf", "person_to_TA"], config
        )
        self.rf_TA_to_intrusion_set = get_config_variable(
            "RECORDED_FUTURE_TA_TO_INTRUSION_SET",
            ["rf", "TA_to_intrusion_set"],
            config,
        )
        self.risk_as_score = get_config_variable(
            "RECORDED_FUTURE_RISK_AS_SCORE", ["rf", "risk_as_score"], config
        )
        self.risk_threshold = get_config_variable(
            "RECORDED_FUTURE_RISK_THRESHOLD",
            ["rf", "risk_threshold"],
            config,
            True,
        )
        self.risk_list_threshold = get_config_variable(
            "RECORDED_FUTURE_RISK_LIST_THRESHOLD",
            ["rf", "risk_list_threshold"],
            config,
            True,
        )
        self.rfapi = RFClient(
            self.rf_token,
            self.helper,
            header=f"OpenCTI/{APP_VERSION}",
        )
        # In a crisis, smash glass and uncomment this line of code
        # self.helper.config['uri'] = self.helper.config['uri'].replace('rabbitmq', '172.19.0.6')

        self.rf_pull_threat_maps = get_config_variable(
            "RECORDED_FUTURE_PULL_THREAT_MAPS", ["rf", "pull_threat_maps"], config
        )

        self.custom_bundle_paths = get_config_variable(
            "RECORDED_FUTURE_CUSTOM_BUNDLE_PATHS",
            ["rf", "custom_bundle_paths"],
            config,
        )
        self.custom_bundle_interval = get_config_variable(
            "RECORDED_FUTURE_CUSTOM_BUNDLE_INTERVAL",
            ["rf", "custom_bundle_interval"],
            config,
        )
        self.custom_bundle_paths = get_config_variable(
            "RECORDED_FUTURE_CUSTOM_BUNDLE_PATHS",
            ["rf", "custom_bundle_paths"],
            config,
        )
        self.custom_bundle_interval = get_config_variable(
            "RECORDED_FUTURE_CUSTOM_BUNDLE_INTERVAL",
            ["rf", "custom_bundle_interval"],
            config,
        )

        risklist_related_entities_list = get_config_variable(
            "RECORDED_FUTURE_RISKLIST_RELATED_ENTITIES",
            ["rf", "risklist_related_entities"],
            config,
        )

        if risklist_related_entities_list is None:
            raise ValueError(
                "Missing or incorrect value in configuration parameter 'Risk List Related Entities'"
            )
        else:
            self.risklist_related_entities = risklist_related_entities_list.split(",")

        self.rf_alert_enable = get_config_variable(
            "ALERT_ENABLE", ["alert", "enable"], config
        )

        self.rf_pull_analyst_notes = get_config_variable(
            "RECORDED_FUTURE_PULL_ANALYST_NOTES", ["rf", "pull_analyst_notes"], config
        )

        self.last_published_notes_interval = get_config_variable(
            "RECORDED_FUTURE_LAST_PUBLISHED_NOTES",
            ["rf", "last_published_notes"],
            config,
        )

        self.duration_period = get_config_variable(
            "CONNECTOR_DURATION_PERIOD", ["connector", "duration_period"], config
        )

        self.rf_interval = get_config_variable(
            "RECORDED_FUTURE_INTERVAL",
            ["rf", "interval"],
            config,
            default=24,  # in Hours
        )


class RFNotes:
    """Connector object"""

    def __init__(
        self,
        helper,
        rfapi,
        last_published_notes_interval,
        rf_initial_lookback,
        rf_pull_signatures,
        rf_insikt_only,
        rf_topics,
        tlp,
        rf_person_to_TA,
        rf_TA_to_intrusion_set,
        risk_as_score,
        risk_threshold,
    ):
        """Read in config variables"""
        self.helper = helper
        self.rfapi = rfapi
        self.last_published_notes_interval = last_published_notes_interval
        self.rf_initial_lookback = rf_initial_lookback
        self.rf_pull_signatures = rf_pull_signatures
        self.rf_insikt_only = rf_insikt_only
        self.rf_topics = rf_topics
        self.tlp = tlp
        self.rf_person_to_TA = rf_person_to_TA
        self.rf_TA_to_intrusion_set = rf_TA_to_intrusion_set
        self.risk_as_score = risk_as_score
        self.risk_threshold = risk_threshold

    def run(self):
        """Run connector on a schedule"""
        timestamp = int(time.time())
        now = datetime.utcfromtimestamp(timestamp)
        work_id = self.helper.api.work.initiate_work(
            self.helper.connect_id,
            "Recorded Future Analyst Notes run @ " + now.strftime("%Y-%m-%d %H:%M:%S"),
        )
        self.helper.log_info("[ANALYST NOTES] Pulling analyst notes")

        current_state = self.helper.get_state()
        tas = self.rfapi.get_threat_actors()
        if current_state is not None and "last_run" in current_state:
            last_run = datetime.utcfromtimestamp(current_state["last_run"]).strftime(
                "%Y-%m-%d %H:%M:%S"
            )
            self.helper.log_info("Connector last run: " + last_run)
            published = self.last_published_notes_interval
        else:
            msg = (
                "Connector has never run. Doing initial pull of "
                f"{self.rf_initial_lookback} hours"
            )
            self.helper.log_info(msg)
            published = self.rf_initial_lookback

<<<<<<< HEAD
        try:
            # Import, convert and send to OpenCTI platform Analyst Notes
            self.convert_and_send(published, tas, work_id)
        except Exception as e:
            self.helper.log_error(str(e))
=======
            try:
                # Import, convert and send to OpenCTI platform Analyst Notes
                self.convert_and_send_notes(published, tas, work_id)
            except Exception as e:
                self.helper.log_error(str(e))
>>>>>>> 9ee0b0d3

        self.helper.set_state({"last_run": timestamp})

    def convert_and_send_notes(self, published, tas, work_id):
        """Pulls Analyst Notes, converts to Stix2, sends to OpenCTI"""
        self.helper.log_info(
            f"[ANALYST NOTES] Pull Signatures is {str(self.rf_pull_signatures)} of type "
            f"{type(self.rf_pull_signatures)}"
        )
        self.helper.log_info(
            f"[ANALYST NOTES] Insikt Only is {str(self.rf_insikt_only)} of type {type(self.rf_insikt_only)}"
        )
        self.helper.log_info(
            f"[ANALYST NOTES] Topics are {str(self.rf_topics)} of type {type(self.rf_topics)}"
        )
        notes = []
        notes_ids = []
        for topic in self.rf_topics:
            new_notes = self.rfapi.get_notes(
                published, self.rf_pull_signatures, self.rf_insikt_only, topic
            )
            for new_note in new_notes:
                if new_note["id"] not in notes_ids:
                    notes.append(new_note)
                    notes_ids.append(new_note["id"])

        self.helper.log_info(
            f"[ANALYST NOTES] Fetched {len(notes)} Analyst notes from API"
        )
        for note in notes:
            try:
                stixnote = StixNote(
                    self.helper,
                    tas,
                    self.rfapi,
                    self.tlp,
                    self.rf_person_to_TA,
                    self.rf_TA_to_intrusion_set,
                    self.risk_as_score,
                    self.risk_threshold,
                )
                stixnote.from_json(note, self.tlp)
                stixnote.create_relations()
                bundle = stixnote.to_stix_bundle()
                self.helper.log_info(
                    "[ANALYST NOTES] Sending Bundle to server with "
                    + str(len(bundle.objects))
                    + " objects"
                )
                self.helper.send_stix2_bundle(
                    bundle.serialize(),
                    work_id=work_id,
                )
            except Exception as exception:
                self.helper.log_error(
                    f"[ANALYST NOTES] Bundle has been skipped due to exception: "
                    f"{str(exception)}"
                )
                continue


class RFConnector:
    def __init__(self):
        self.RF = BaseRFConnector()
        self.analyst_notes = None
        self.risk_list = None
        self.threat_maps = None
        self.alerts = None

    def all_processes(self):
        # Start RF Alert Connector
        if self.RF.rf_alert_enable:
            self.alerts = RecordedFutureAlertConnector(self.RF.helper)
            self.alerts.run()

        # Pull RF risk lists
        if self.RF.rf_pull_risk_list:
            self.risk_list = RiskList(
                self.RF.helper,
                self.RF.rfapi,
                self.RF.tlp,
                self.RF.risk_list_threshold,
                self.RF.risklist_related_entities,
            )
            self.risk_list.start()
        else:
            self.RF.helper.log_info("[RISK LISTS] Risk list fetching disabled")

        # Pull RF Threat actors and Malware from Threat map
        if self.RF.rf_pull_threat_maps:
            self.threat_maps = ThreatMap(
                self.RF.helper,
                self.RF.rfapi,
                self.RF.tlp,
                self.RF.risk_list_threshold,
            )
            self.threat_maps.start()
        else:
            self.RF.helper.log_info("[THREAT MAPS] Threat maps fetching disabled")

        # Pull Analyst Notes if enabled
        if self.RF.rf_pull_analyst_notes:
            self.analyst_notes = RFNotes(
                self.RF.helper,
                self.RF.rfapi,
                self.RF.last_published_notes_interval,
                self.RF.rf_initial_lookback,
                self.RF.rf_pull_signatures,
                self.RF.rf_insikt_only,
                self.RF.rf_topics,
                self.RF.tlp,
                self.RF.rf_person_to_TA,
                self.RF.rf_TA_to_intrusion_set,
                self.RF.risk_as_score,
                self.RF.risk_threshold,
            )
            self.analyst_notes.run()
        else:
            self.RF.helper.log_info("[ANALYST NOTES] Analyst notes fetching disabled")

        if self.RF.custom_bundle_paths:
            self.RF.helper.log_info("[CUSTOM BUNDLES] Starting bundles thread...")
            self.CustomBundles = CustomBundles(
                self.RF.helper,
                self.RF.custom_bundle_interval,
                self.RF.rfapi,
                self.RF.custom_bundle_paths,
            )
            self.CustomBundles.start()
        else:
            self.RF.helper.log_info("[CUSTOM BUNDLES] Fetching custom bundles disabled")

    def run_all_processes(self):
        if self.RF.duration_period:
            self.RF.helper.schedule_iso(
                message_callback=self.all_processes,
                duration_period=self.RF.duration_period,
            )
        else:
            self.RF.helper.schedule_unit(
                message_callback=self.all_processes,
                duration_period=self.RF.rf_interval,
                time_unit=self.RF.helper.TimeUnit.HOURS,
            )


if __name__ == "__main__":
    try:
        RF_connector = RFConnector()
        RF_connector.run_all_processes()

<<<<<<< HEAD
=======
        if RF.custom_bundle_paths:
            RF.helper.log_info("[CUSTOM BUNDLES] Starting bundles thread...")
            CustomBundles = CustomBundles(
                RF.helper,
                RF.update_existing_data,
                RF.custom_bundle_interval,
                RF.rfapi,
                RF.custom_bundle_paths,
            )
            CustomBundles.start()
        else:
            RF.helper.log_info("[CUSTOM BUNDLES] Fetching custom bundles disabled")
        RF.run()

>>>>>>> 9ee0b0d3
    except Exception:
        traceback.print_exc()
        exit(1)<|MERGE_RESOLUTION|>--- conflicted
+++ resolved
@@ -213,23 +213,15 @@
             self.helper.log_info(msg)
             published = self.rf_initial_lookback
 
-<<<<<<< HEAD
         try:
             # Import, convert and send to OpenCTI platform Analyst Notes
             self.convert_and_send(published, tas, work_id)
         except Exception as e:
             self.helper.log_error(str(e))
-=======
-            try:
-                # Import, convert and send to OpenCTI platform Analyst Notes
-                self.convert_and_send_notes(published, tas, work_id)
-            except Exception as e:
-                self.helper.log_error(str(e))
->>>>>>> 9ee0b0d3
 
         self.helper.set_state({"last_run": timestamp})
 
-    def convert_and_send_notes(self, published, tas, work_id):
+    def convert_and_send(self, published, tas, work_id):
         """Pulls Analyst Notes, converts to Stix2, sends to OpenCTI"""
         self.helper.log_info(
             f"[ANALYST NOTES] Pull Signatures is {str(self.rf_pull_signatures)} of type "
@@ -287,6 +279,7 @@
                 continue
 
 
+
 class RFConnector:
     def __init__(self):
         self.RF = BaseRFConnector()
@@ -377,23 +370,6 @@
         RF_connector = RFConnector()
         RF_connector.run_all_processes()
 
-<<<<<<< HEAD
-=======
-        if RF.custom_bundle_paths:
-            RF.helper.log_info("[CUSTOM BUNDLES] Starting bundles thread...")
-            CustomBundles = CustomBundles(
-                RF.helper,
-                RF.update_existing_data,
-                RF.custom_bundle_interval,
-                RF.rfapi,
-                RF.custom_bundle_paths,
-            )
-            CustomBundles.start()
-        else:
-            RF.helper.log_info("[CUSTOM BUNDLES] Fetching custom bundles disabled")
-        RF.run()
-
->>>>>>> 9ee0b0d3
     except Exception:
         traceback.print_exc()
         exit(1)