# flake8: noqa
"""
############################## TERMS OF USE ####################################
# The following code is provided for demonstration purposes only, and should   #
# not be used without independent verification. Recorded Future makes no       #
# representations or warranties, express, implied, statutory, or otherwise,    #
# regarding this code, and provides it strictly "as-is".                       #
# Recorded Future shall not be liable for, and you assume all risk of          #
# using the foregoing.                                                         #
################################################################################
"""

from ._version import __version__ as APP_VERSION
from .constants import RISK_LIST_TYPE_MAPPER
<<<<<<< HEAD
from .rf_alerts import RecordedFutureAlertConnector
=======
from .custom_bundle import CustomBundles
>>>>>>> d8f5f867
from .rf_client import RFClient
from .rf_to_stix2 import (
    TTP,
    URL,
    Domain,
    FileHash,
    Identity,
    IPAddress,
    Malware,
    StixNote,
)
from .risk_list import RiskList
from .threat_map import ThreatMap<|MERGE_RESOLUTION|>--- conflicted
+++ resolved
@@ -12,11 +12,8 @@
 
 from ._version import __version__ as APP_VERSION
 from .constants import RISK_LIST_TYPE_MAPPER
-<<<<<<< HEAD
 from .rf_alerts import RecordedFutureAlertConnector
-=======
 from .custom_bundle import CustomBundles
->>>>>>> d8f5f867
 from .rf_client import RFClient
 from .rf_to_stix2 import (
     TTP,
