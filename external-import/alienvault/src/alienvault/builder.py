"""OpenCTI AlienVault builder module."""

import logging
from datetime import datetime
from typing import Callable, List, Mapping, NamedTuple, Optional, Set
<<<<<<< HEAD
from pycti import OpenCTIConnectorHelper
=======
from pycti import ExternalReference
>>>>>>> eea19d85

import stix2
from alienvault.models import Pulse, PulseIndicator
from alienvault.utils import (
    OBSERVATION_FACTORY_CRYPTOCURRENCY_WALLET,
    OBSERVATION_FACTORY_DOMAIN_NAME,
    OBSERVATION_FACTORY_EMAIL_ADDRESS,
    OBSERVATION_FACTORY_FILE_MD5,
    OBSERVATION_FACTORY_FILE_NAME,
    OBSERVATION_FACTORY_FILE_SHA1,
    OBSERVATION_FACTORY_FILE_SHA256,
    OBSERVATION_FACTORY_HOSTNAME,
    OBSERVATION_FACTORY_IPV4_ADDRESS,
    OBSERVATION_FACTORY_IPV6_ADDRESS,
    OBSERVATION_FACTORY_MUTEX,
    OBSERVATION_FACTORY_URL,
    ObservableProperties,
    ObservationFactory,
    create_attack_pattern,
    create_attack_pattern_external_reference,
    create_based_on_relationships,
    create_country,
    create_external_reference,
    create_indicates_relationships,
    create_indicator,
    create_intrusion_set,
    create_malware,
    create_object_refs,
    create_organization,
    create_report,
    create_sector,
    create_targets_relationships,
    create_uses_relationships,
    create_vulnerability,
    create_vulnerability_external_reference,
    get_tlp_string_marking_definition,
)
from stix2.v21 import _DomainObject, _Observable  # type: ignore

log = logging.getLogger(__name__)


class Observation(NamedTuple):
    """Observation."""

    observable: Optional[_Observable]
    indicator: Optional[stix2.Indicator]
    relationship: Optional[stix2.Relationship]


class PulseBundleBuilderConfig(NamedTuple):
    """Pulse bundle builder configuration."""

    pulse: Pulse
    provider: stix2.Identity
    source_name: str
    object_markings: List[stix2.MarkingDefinition]
    create_observables: bool
    create_indicators: bool
    confidence_level: int
    report_status: int
    report_type: str
    guessed_malwares: Mapping[str, str]
    guessed_cves: Set[str]
    excluded_pulse_indicator_types: Set[str]
    enable_relationships: bool
    enable_attack_patterns_indicates: bool
    malware_blacklist: Set[str]


class PulseBundleBuilder:
    """Pulse bundle builder."""

    _DUMMY_OBJECT_NAME = "AV EMPTY REPORT"

    _PULSE_INDICATOR_TYPE_TO_OBSERVATION_FACTORY: Mapping[str, ObservationFactory] = {
        "IPv4": OBSERVATION_FACTORY_IPV4_ADDRESS,
        "IPv6": OBSERVATION_FACTORY_IPV6_ADDRESS,
        "domain": OBSERVATION_FACTORY_DOMAIN_NAME,
        "hostname": OBSERVATION_FACTORY_HOSTNAME,
        "email": OBSERVATION_FACTORY_EMAIL_ADDRESS,
        "URL": OBSERVATION_FACTORY_URL,
        "URI": OBSERVATION_FACTORY_URL,
        "FileHash-MD5": OBSERVATION_FACTORY_FILE_MD5,
        "FileHash-SHA1": OBSERVATION_FACTORY_FILE_SHA1,
        "FileHash-SHA256": OBSERVATION_FACTORY_FILE_SHA256,
        # "FileHash-PEHASH": "",  # Ignore.
        # "FileHash-IMPHASH": "",  # Ignore.
        "CIDR": OBSERVATION_FACTORY_IPV4_ADDRESS,
        "FilePath": OBSERVATION_FACTORY_FILE_NAME,
        "Mutex": OBSERVATION_FACTORY_MUTEX,
        # "CVE": "",  # Custom handling, will be converted into a vulnerability.
        # "YARA": "",  # Custom handling, will be converted into a YARA indicator.
        # "JA3": "",  # Ignore.
        # "osquery": "",  # Ignore.
        # "SSLCertFingerprint": "",  # Ignore.
        "BitcoinAddress": OBSERVATION_FACTORY_CRYPTOCURRENCY_WALLET,
    }

    # Following Pulse indicator types require special handling.
    _PULSE_INDICATOR_TYPE_YARA = "YARA"
    _PULSE_INDICATOR_TYPE_CVE = "CVE"

    _PULSE_INDICATOR_TYPES_WITH_SPECIAL_HANDLING = {
        _PULSE_INDICATOR_TYPE_YARA,
        _PULSE_INDICATOR_TYPE_CVE,
    }

    # STIX2 indicator pattern types.
    _INDICATOR_PATTERN_TYPE_STIX = "stix"
    _INDICATOR_PATTERN_TYPE_YARA = "yara"

    def __init__(
        self,
        config: PulseBundleBuilderConfig,
        helper: OpenCTIConnectorHelper,
    ) -> None:
        """Initialize pulse bundle builder."""
        self.pulse = config.pulse
        self.provider = config.provider
        self.pulse_author = self._determine_pulse_author(self.pulse, self.provider)
        self.source_name = config.source_name
        self.object_markings = self._determine_pulse_tlp(
            self.pulse, config.object_markings
        )
        self.confidence_level = config.confidence_level
        self.create_observables = config.create_observables
        self.create_indicators = config.create_indicators
        self.report_status = config.report_status
        self.report_type = config.report_type
        self.guessed_malwares = config.guessed_malwares
        self.guessed_cves = config.guessed_cves
        self.excluded_pulse_indicator_types = config.excluded_pulse_indicator_types
        self.enable_relationships = config.enable_relationships
        self.enable_attack_patterns_indicates = config.enable_attack_patterns_indicates
        self.malware_blacklist = config.malware_blacklist

        self.helper = helper

    def _no_relationships(self) -> bool:
        return not self.enable_relationships

    def _no_indicates(self) -> bool:
        return not self.enable_attack_patterns_indicates

    @staticmethod
    def _determine_pulse_author(
        pulse: Pulse, provider: stix2.Identity
    ) -> stix2.Identity:
        pulse_author = pulse.author_name
        if not pulse_author:
            return provider
        if pulse_author == provider.name:
            return provider
        return create_organization(pulse_author, created_by=provider)

    @staticmethod
    def _determine_pulse_tlp(
        pulse: Pulse, default_object_markings: List[stix2.MarkingDefinition]
    ) -> List[stix2.MarkingDefinition]:
        pulse_tlp = pulse.tlp
        try:
            return [get_tlp_string_marking_definition(pulse_tlp)]
        except ValueError as e:
            log.warning("Unable to determine TLP for pulse: %s", str(e))
            return default_object_markings

    def _create_authors(self) -> List[stix2.Identity]:
        authors = []
        if self.pulse_author is not self.provider:
            authors.append(self.provider)
        authors.append(self.pulse_author)
        return authors

    def _create_intrusion_sets(self) -> List[stix2.IntrusionSet]:
        intrusion_sets = []
        adversary = self.pulse.adversary
        if adversary is not None and adversary:
            intrusion_set = self._create_intrusion_set(adversary)
            intrusion_sets.append(intrusion_set)
        return intrusion_sets

    def _create_intrusion_set(self, name: str) -> stix2.IntrusionSet:
        return create_intrusion_set(
            name, self.pulse_author, self.confidence_level, self.object_markings
        )

    def _create_malwares(self) -> List[stix2.Malware]:
        malware_list = []

        # Create malwares based on guessed malwares.
        for name, standard_id in self.guessed_malwares.items():
            malware = self._create_malware(name, malware_id=standard_id)
            malware_list.append(malware)

        # Create malwares based on malware families in the Pulse.
        for malware_name in self.pulse.malware_families:
            if not malware_name or malware_name in self.guessed_malwares:
                continue

            if malware_name in self.malware_blacklist:
                log.warning(
                    f"Malware family '{malware_name}' is in the blacklist, skipping"
                )
                continue

            malware = self._create_malware(malware_name)
            malware_list.append(malware)

        return malware_list

    def _create_malware(
        self, name: str, malware_id: Optional[str] = None
    ) -> stix2.Malware:
        return create_malware(
            name,
            self.pulse_author,
            self.confidence_level,
            self.object_markings,
            malware_id=malware_id,
        )

    def _create_uses_relationships(
        self, sources: List[_DomainObject], targets: List[_DomainObject]
    ) -> List[stix2.Relationship]:
        if self._no_relationships():
            return []

        return create_uses_relationships(
            self.pulse_author,
            sources,
            targets,
            self.confidence_level,
            self.object_markings,
        )

    def _create_target_sectors(self) -> List[stix2.Identity]:
        target_sectors = []
        for industry in self.pulse.industries:
            if not industry:
                continue
            sector = create_sector(industry, self.pulse_author)
            target_sectors.append(sector)
        return target_sectors

    def _create_targets_relationships(
        self, sources: List[_DomainObject], targets: List[_DomainObject]
    ) -> List[stix2.Relationship]:
        if self._no_relationships():
            return []

        return create_targets_relationships(
            self.pulse_author,
            sources,
            targets,
            self.confidence_level,
            self.object_markings,
        )

    def _create_target_countries(self) -> List[stix2.Identity]:
        target_countries = []
        for target_country in self.pulse.targeted_countries:
            if not target_country:
                continue

            country = self._create_country(target_country)
            target_countries.append(country)
        return target_countries

    def _create_country(self, name: str) -> stix2.Identity:
        return create_country(name, self.pulse_author)

    def _create_attack_patterns(self) -> List[stix2.AttackPattern]:
        attack_patterns = []
        for attack_id in self.pulse.attack_ids:
            attack_id_clean = attack_id.strip()
            if not attack_id_clean:
                continue

            attack_pattern = self._create_attack_pattern(attack_id_clean)
            attack_patterns.append(attack_pattern)
        return attack_patterns

    def _create_attack_pattern(self, name: str) -> stix2.AttackPattern:
        external_references = create_attack_pattern_external_reference(name)

        return create_attack_pattern(
            name,
            self.pulse_author,
            self.confidence_level,
            external_references,
            self.object_markings,
        )

    def _create_vulnerabilities(self) -> List[stix2.Vulnerability]:
        vulnerabilities = []

        for guessed_cve in self.guessed_cves:
            vulnerability = self._create_vulnerability(guessed_cve)
            vulnerabilities.append(vulnerability)

        cve_pulse_indicators = self._get_pulse_indicators(
            lambda x: x.type == self._PULSE_INDICATOR_TYPE_CVE
        )
        cve_pulse_indicators = self._filter_pulse_indicators_excluded_types(
            cve_pulse_indicators
        )

        for cve_pulse_indicator in cve_pulse_indicators:
            cve = cve_pulse_indicator.indicator
            if cve in self.guessed_cves:
                continue

            vulnerability = self._create_vulnerability(cve)
            vulnerabilities.append(vulnerability)

        return vulnerabilities

    def _get_pulse_indicators(
        self, filter_func: Callable[[PulseIndicator], bool]
    ) -> List[PulseIndicator]:
        return self._filter_pulse_indicators(filter_func, self.pulse.indicators)

    @staticmethod
    def _filter_pulse_indicators(
        filter_func: Callable[[PulseIndicator], bool],
        pulse_indicators: List[PulseIndicator],
    ) -> List[PulseIndicator]:
        return list(filter(filter_func, pulse_indicators))

    def _create_vulnerability(self, name) -> stix2.Vulnerability:
        external_references = create_vulnerability_external_reference(name)

        return create_vulnerability(
            name,
            self.pulse_author,
            self.confidence_level,
            external_references,
            self.object_markings,
        )

    def _create_observations(
        self,
        external_references: Optional[List[stix2.ExternalReference]] = None,
    ) -> List[Observation]:
        if not (self.create_observables or self.create_indicators):
            return []

        labels = self._get_labels()

        observations = []

        pulse_indicators = self._get_pulse_indicators(
            lambda x: x.type not in self._PULSE_INDICATOR_TYPES_WITH_SPECIAL_HANDLING
        )
        pulse_indicators = self._filter_pulse_indicators_excluded_types(
            pulse_indicators
        )

        for pulse_indicator in pulse_indicators:
            pulse_indicator_type = pulse_indicator.type
            pulse_indicator_value = pulse_indicator.indicator

            factory = self._PULSE_INDICATOR_TYPE_TO_OBSERVATION_FACTORY.get(
                pulse_indicator_type
            )
            if factory is None:
                log.warning(
                    "Unsupported pulse indicator type: %s",
                    pulse_indicator_type,
                )
                continue

            # Create an observable.
            observable = None

            if self.create_observables:
                observable_properties = self._create_observable_properties(
                    pulse_indicator_value, labels
                )
                observable = factory.create_observable(observable_properties)

            # Create an indicator.
            indicator = None
            indicator_based_on_observable = None

            if self.create_indicators:
                indicator_pattern = factory.create_indicator_pattern(
                    pulse_indicator_value
                )
                pattern_type = self._INDICATOR_PATTERN_TYPE_STIX

                indicator = self._create_indicator(
                    pulse_indicator_value,
                    self._create_indicator_description(pulse_indicator),
                    indicator_pattern.pattern,
                    pattern_type,
                    pulse_indicator.created,
                    labels,
                    main_observable_type=indicator_pattern.main_observable_type,
                    external_references=external_references
                )

                if observable is not None:
                    based_on_relationship = self._create_based_on_relationships(
                        [indicator], [observable]
                    )
                    indicator_based_on_observable = based_on_relationship[0]

            observation = Observation(
                observable, indicator, indicator_based_on_observable
            )
            observations.append(observation)

        return observations

    def _filter_pulse_indicators_excluded_types(
        self, pulse_indicators: List[PulseIndicator]
    ) -> List[PulseIndicator]:
        excluded_types = self.excluded_pulse_indicator_types

        def _exclude_pulse_indicator_types_filter(
            pulse_indicator: PulseIndicator,
        ) -> bool:
            indicator_type = pulse_indicator.type
            if indicator_type in excluded_types:
                log.debug(
                    "Excluding pulse indicator '%s' (%s)",
                    pulse_indicator.indicator,
                    indicator_type,
                )
                return False
            else:
                return True

        return self._filter_pulse_indicators(
            _exclude_pulse_indicator_types_filter, pulse_indicators
        )

    def _create_observable_properties(
        self, value: str, labels: List[str]
    ) -> ObservableProperties:
        return ObservableProperties(
            value, self.pulse_author, labels, self.object_markings
        )

    def _create_indicator(
        self,
        name: str,
        description: str,
        pattern: str,
        pattern_type: str,
        valid_from: datetime,
        labels: List[str],
        main_observable_type: Optional[str] = None,
        external_references: Optional[List[ExternalReference]] = None,
    ) -> stix2.Indicator:
        return create_indicator(
            pattern,
            pattern_type,
            created_by=self.pulse_author,
            name=name,
            description=description,
            valid_from=valid_from,
            labels=labels,
            confidence=self.confidence_level,
            object_markings=self.object_markings,
            x_opencti_main_observable_type=main_observable_type,
            external_references=external_references
        )

    @staticmethod
    def _create_indicator_description(pulse_indicator: PulseIndicator) -> str:
        final_description = ""

        indicator_title = pulse_indicator.title
        if indicator_title is not None and indicator_title:
            final_description = f"{indicator_title}"

        indicator_description = pulse_indicator.description
        if indicator_description is not None and indicator_description:
            if final_description:
                final_description = f"{final_description}\n{indicator_description}"
            else:
                final_description = f"{indicator_description}"

        return final_description

    def _create_yara_indicators(self) -> List[stix2.Indicator]:
        if not self.create_indicators:
            return []

        labels = self._get_labels()

        yara_indicators = []

        yara_pulse_indicators = self._get_pulse_indicators(
            lambda x: x.type == self._PULSE_INDICATOR_TYPE_YARA
        )
        yara_pulse_indicators = self._filter_pulse_indicators_excluded_types(
            yara_pulse_indicators
        )

        for yara_pulse_indicator in yara_pulse_indicators:
            yara_rule_str = yara_pulse_indicator.content
            if yara_rule_str is None or not yara_rule_str:
                continue

            name = yara_pulse_indicator.title
            if name is None or not name:
                name = yara_pulse_indicator.indicator

            pattern = yara_rule_str
            pattern_type = self._INDICATOR_PATTERN_TYPE_YARA

            yara_indicator = self._create_indicator(
                name,
                self._create_indicator_description(yara_pulse_indicator),
                pattern,
                pattern_type,
                yara_pulse_indicator.created,
                labels,
            )
            yara_indicators.append(yara_indicator)
        return yara_indicators

    def _create_indicates_relationships(
        self, sources: List[_DomainObject], targets: List[_DomainObject]
    ) -> List[stix2.Relationship]:
        if self._no_relationships():
            return []
        new_targets = targets
        if self._no_indicates():
            new_targets = []
            for target in targets:
                if target["type"] != "attack-pattern":
                    new_targets.append(target)

        return create_indicates_relationships(
            self.pulse_author,
            sources,
            new_targets,
            self.confidence_level,
            self.object_markings,
        )

    def _create_based_on_relationships(
        self, sources: List[_DomainObject], targets: List[_DomainObject]
    ) -> List[stix2.Relationship]:
        return create_based_on_relationships(
            self.pulse_author,
            sources,
            targets,
            self.confidence_level,
            self.object_markings,
        )

    def _create_report(self, objects: List[_DomainObject]) -> stix2.Report:
        external_references = self._create_report_external_references()
        labels = self._get_labels()

        reports = self.helper.api.report.list(search = self.pulse.name, first=1, filters=[])
        candidate = reports[0] if reports != None and len(reports) > 0 else None
        published = 0
        if candidate != None and candidate["name"] == self.pulse.name:
            published = candidate["published"]
        else:
            published = self.pulse.created

        return create_report(
            self.pulse.name,
            published,
            objects,
            created_by=self.pulse_author,
            created=self.pulse.created,
            modified=self.pulse.modified,
            description=self.pulse.description,
            report_types=[self.report_type],
            labels=labels,
            confidence=self.confidence_level,
            external_references=external_references,
            object_markings=self.object_markings,
            x_opencti_report_status=self.report_status,
        )

    def _create_report_external_references(self) -> List[stix2.ExternalReference]:
        external_references = [self._create_pulse_external_reference()]

        for reference in self.pulse.references:
            # Exclude empty strings and not URLs.
            if not reference or not reference.startswith("http"):
                continue

            external_reference = self._create_external_reference(reference)
            external_references.append(external_reference)

        return external_references

    def _create_pulse_external_reference(self) -> stix2.ExternalReference:
        pulse_id = self.pulse.id
        pulse_url = self.pulse.url
        return self._create_external_reference(pulse_url, external_id=pulse_id)

    def _create_external_reference(
        self, url: str, external_id: Optional[str] = None
    ) -> stix2.ExternalReference:
        return create_external_reference(self.source_name, url, external_id=external_id)

    def _get_labels(self) -> List[str]:
        labels = []
        for tag in self.pulse.tags:
            if not tag:
                continue
            labels.append(tag)
        return labels

    def _create_reports(self, objects: List[_DomainObject]) -> List[stix2.Report]:
        return [self._create_report(objects)]

    def build(self) -> stix2.Bundle:
        """Build pulse bundle."""
        # Prepare STIX2 bundle.
        bundle_objects = []

        # Create author(s) and add to bundle.
        authors = self._create_authors()
        bundle_objects.extend(authors)

        # Add object marking definitions to bundle.
        bundle_objects.extend(self.object_markings)

        # Create intrusion sets and add to bundle.
        intrusion_sets = self._create_intrusion_sets()
        bundle_objects.extend(intrusion_sets)

        # Create malwares and add to bundle.
        malwares = self._create_malwares()
        bundle_objects.extend(malwares)

        # Intrusion sets use malwares and add to bundle.
        intrusion_sets_use_malwares = self._create_uses_relationships(
            intrusion_sets, malwares
        )
        bundle_objects.extend(intrusion_sets_use_malwares)

        # Create attack patterns and add to bundle.
        attack_patterns = self._create_attack_patterns()
        bundle_objects.extend(attack_patterns)

        # Intrusion sets use attack patterns and add to bundle.
        intrusion_sets_use_attack_patterns = self._create_uses_relationships(
            intrusion_sets, attack_patterns
        )
        bundle_objects.extend(intrusion_sets_use_attack_patterns)

        # Malwares use attack patterns and add to bundle.
        malwares_use_attack_patterns = self._create_uses_relationships(
            malwares, attack_patterns
        )
        bundle_objects.extend(malwares_use_attack_patterns)

        # Create target sectors and add to bundle.
        target_sectors = self._create_target_sectors()
        bundle_objects.extend(target_sectors)

        # Intrusion sets target sectors and add to bundle.
        intrusion_sets_target_sectors = self._create_targets_relationships(
            intrusion_sets, target_sectors
        )
        bundle_objects.extend(intrusion_sets_target_sectors)

        # Malwares target sectors and add to bundle.
        malwares_target_sectors = self._create_targets_relationships(
            malwares, target_sectors
        )
        bundle_objects.extend(malwares_target_sectors)

        # Create target countries and add to bundle.
        target_countries = self._create_target_countries()
        bundle_objects.extend(target_countries)

        # Intrusion sets target countries and add to bundle.
        intrusion_sets_target_countries = self._create_targets_relationships(
            intrusion_sets, target_countries
        )
        bundle_objects.extend(intrusion_sets_target_countries)

        # Malwares target countries and add to bundle.
        malwares_target_countries = self._create_targets_relationships(
            malwares, target_countries
        )
        bundle_objects.extend(malwares_target_countries)

        # Create vulnerabilities and add to bundle.
        vulnerabilities = self._create_vulnerabilities()
        bundle_objects.extend(vulnerabilities)

        # Intrusion sets target vulnerabilities and add to bundle.
        intrusion_sets_target_vulnerabilities = self._create_targets_relationships(
            intrusion_sets, vulnerabilities
        )
        bundle_objects.extend(intrusion_sets_target_vulnerabilities)

        # Malwares target vulnerabilities and add to bundle.
        malwares_target_vulnerabilities = self._create_targets_relationships(
            malwares, vulnerabilities
        )
        bundle_objects.extend(malwares_target_vulnerabilities)

        # Attack patterns target vulnerabilities and add to bundle.
        attack_patterns_target_vulnerabilities = self._create_targets_relationships(
            attack_patterns, vulnerabilities
        )
        bundle_objects.extend(attack_patterns_target_vulnerabilities)

        # Create observations.
        observations = self._create_observations(self._create_report_external_references())

        # Get observables and add to bundle.
        observables = [o.observable for o in observations if o.observable is not None]
        bundle_objects.extend(observables)

        # Get indicators, create YARA indicators and to bundle.
        indicators = [o.indicator for o in observations if o.indicator is not None]
        indicators.extend(self._create_yara_indicators())
        bundle_objects.extend(indicators)

        # Get observation relationships and add to bundle.
        indicators_based_on_observables = [
            o.relationship for o in observations if o.relationship is not None
        ]
        bundle_objects.extend(indicators_based_on_observables)

        # Indicator indicates entities and add to bundle.
        indicator_indicates = intrusion_sets + malwares + attack_patterns

        indicator_indicates_entities = self._create_indicates_relationships(
            indicators, indicator_indicates
        )
        bundle_objects.extend(indicator_indicates_entities)

        # Create object references for the report.
        object_refs = create_object_refs(
            intrusion_sets,
            malwares,
            intrusion_sets_use_malwares,
            attack_patterns,
            malwares_use_attack_patterns,
            intrusion_sets_use_attack_patterns,
            target_sectors,
            intrusion_sets_target_sectors,
            malwares_target_sectors,
            target_countries,
            intrusion_sets_target_countries,
            malwares_target_countries,
            vulnerabilities,
            intrusion_sets_target_vulnerabilities,
            malwares_target_vulnerabilities,
            attack_patterns_target_vulnerabilities,
            observables,
            indicators,
            indicators_based_on_observables,
            indicator_indicates_entities,
        )

        # Hack, the report must have at least on object reference.
        if not object_refs:
            log.warning(
                "Pulse has no objects, inserting a dummy object: %s (%s)",
                self.pulse.name,
                self.pulse.id,
            )

            dummy_object = self._create_dummy_object()

            bundle_objects.append(dummy_object)
            object_refs.append(dummy_object)

        # Create a report and add to bundle.
        reports = self._create_reports(object_refs)
        bundle_objects.extend(reports)

        # XXX: Without allow_custom=True the observable with the custom property
        # will cause an unexpected property (x_opencti_score) error.
        log.info(f"Bundling {len(bundle_objects)} objects")
        return stix2.Bundle(objects=bundle_objects, allow_custom=True)

    def _create_dummy_object(self) -> stix2.Identity:
        return create_organization(self._DUMMY_OBJECT_NAME, self.pulse_author)<|MERGE_RESOLUTION|>--- conflicted
+++ resolved
@@ -3,11 +3,7 @@
 import logging
 from datetime import datetime
 from typing import Callable, List, Mapping, NamedTuple, Optional, Set
-<<<<<<< HEAD
-from pycti import OpenCTIConnectorHelper
-=======
-from pycti import ExternalReference
->>>>>>> eea19d85
+from pycti import OpenCTIConnectorHelper, ExternalReference
 
 import stix2
 from alienvault.models import Pulse, PulseIndicator
