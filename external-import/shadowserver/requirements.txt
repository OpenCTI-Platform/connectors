--- conflicted
+++ resolved
@@ -1,8 +1,4 @@
-<<<<<<< HEAD
-pycti==6.4.6
-=======
 pycti==6.4.7
->>>>>>> b096c05b
 requests
 pandas
 tabulate # Required for Pandas to Markdown