--- conflicted
+++ resolved
@@ -22,11 +22,7 @@
 
 ### Requirements
 
-<<<<<<< HEAD
-- OpenCTI Platform >= 6.4.6
-=======
 - OpenCTI Platform >= 6.4.7
->>>>>>> b096c05b
 - Cybersixgill Client ID and Client Secret
 
 ### Configuration
