--- conflicted
+++ resolved
@@ -15,14 +15,11 @@
       - FLASHPOINT_IMPORT_START_DATE=P30D
       - FLASHPOINT_IMPORT_REPORTS=true
       - FLASHPOINT_INDICATORS_IN_REPORTS=false
+      - FLASHPOINT_GUESS_RELATIONSHIPS_FROM_REPORTS=false
       - FLASHPOINT_IMPORT_INDICATORS=true
       - FLASHPOINT_IMPORT_ALERTS=true
       - FLASHPOINT_ALERT_CREATE_RELATED_ENTITIES=false
       - FLASHPOINT_IMPORT_COMMUNITIES=false
       - FLASHPOINT_COMMUNITIES_QUERIES=cybersecurity,cyberattack
-<<<<<<< HEAD
       - FLASHPOINT_IMPORT_CCM_ALERTS=false
-=======
-      - FLASHPOINT_GUESS_RELATIONSHIPS_FROM_REPORTS=false
->>>>>>> f5a8b021
     restart: always