<<<<<<< HEAD
services:
  connector-abuseipdb-ipblacklist:
    image: opencti/connector-abuseipdb-ipblacklist:6.6.7
    environment:
      # Connector's generic execution parameters
      - OPENCTI_URL=http://localhost
      - OPENCTI_TOKEN=CHANGEME
      # Connector's definition parameters REQUIRED
      - CONNECTOR_ID=CHANGEME
      - "CONNECTOR_NAME=AbuseIPDB IP Blacklist"
      - CONNECTOR_SCOPE=abuseipdb
      - CONNECTOR_LOG_LEVEL=error
      - CONNECTOR_DURATION_PERIOD=PT12H # ISO8601 format in String, start with 'P...' for Perio

      # Connector's definition parameters OPTIONAL
      # - CONNECTOR_QUEUE_THRESHOLD=500 # Default 500Mo, Float accepted
      # - CONNECTOR_RUN_AND_TERMINATE=False # Default False, True run connector once
      # - CONNECTOR_SEND_TO_QUEUE=True # Default True
      # - CONNECTOR_SEND_TO_DIRECTORY=False # Default False 
      # - CONNECTOR_SEND_TO_DIRECTORY_PATH=CHANGEME # if CONNECTOR_SEND_TO_DIRECTORY is True, you must specify a path
      # - CONNECTOR_SEND_TO_DIRECTORY_RETENTION=7 # Default 7, in days

      # Connector's custom execution parameters
      # - ABUSEIPDB_API_KEY=CHANGEME
      # - ABUSEIPDB_IPVERSION=4 # Value possible: mixed, 4, 6
      # - ABUSEIPDB_CREATE_INDICATOR=true
      - ABUSEIPDB_TLP_LEVEL=clear
      - ABUSEIPDB_SCORE=75
      # - ABUSEIPDB_LIMIT=10000
      # When you provide API key, you can use the following parameters
      # 500000 feat the maximum limit of your subscription plan
      # - ABUSEIPDB_LIMIT=500000
      # - ABUSEIPDB_EXCEPT_COUNTRY=RU,CN
      # - ABUSEIPDB_ONLY_COUNTRY=RU

      # Connector's proxy parameters
      # Add proxy parameters below if needed
      # - HTTP_PROXY=CHANGEME
      # - HTTPS_PROXY=CHANGEME
      # - NO_PROXY=CHANGEME
    restart: always
    # networks:
    #   - docker_default

# networks:
#   default:
#     external: true
#     name: docker_default
=======
version: '3'
services:
  connector-abuseipdb-ipblacklist:
    image: opencti/connector-abuseipdb-ipblacklist:6.6.11
    environment:
      - OPENCTI_URL=http://opencti:8080
      - OPENCTI_TOKEN=ChangeMe
      - CONNECTOR_ID=ChangeMe # Valid UUIDv4
      - "CONNECTOR_NAME=AbuseIPDB IP Blacklist"
      - CONNECTOR_SCOPE=abuseipdb
      - CONNECTOR_LOG_LEVEL=error
      - ABUSEIPDB_URL=https://api.abuseipdb.com/api/v2/blacklist
      - ABUSEIPDB_API_KEY=ChangeMe
      - ABUSEIPDB_SCORE=100
      - ABUSEIPDB_LIMIT=10000
      - ABUSEIPDB_INTERVAL=2 #Day
    restart: always
>>>>>>> 34a6d717
<|MERGE_RESOLUTION|>--- conflicted
+++ resolved
@@ -1,68 +1,48 @@
-<<<<<<< HEAD
-services:
-  connector-abuseipdb-ipblacklist:
-    image: opencti/connector-abuseipdb-ipblacklist:6.6.7
-    environment:
-      # Connector's generic execution parameters
-      - OPENCTI_URL=http://localhost
-      - OPENCTI_TOKEN=CHANGEME
-      # Connector's definition parameters REQUIRED
-      - CONNECTOR_ID=CHANGEME
-      - "CONNECTOR_NAME=AbuseIPDB IP Blacklist"
-      - CONNECTOR_SCOPE=abuseipdb
-      - CONNECTOR_LOG_LEVEL=error
-      - CONNECTOR_DURATION_PERIOD=PT12H # ISO8601 format in String, start with 'P...' for Perio
-
-      # Connector's definition parameters OPTIONAL
-      # - CONNECTOR_QUEUE_THRESHOLD=500 # Default 500Mo, Float accepted
-      # - CONNECTOR_RUN_AND_TERMINATE=False # Default False, True run connector once
-      # - CONNECTOR_SEND_TO_QUEUE=True # Default True
-      # - CONNECTOR_SEND_TO_DIRECTORY=False # Default False 
-      # - CONNECTOR_SEND_TO_DIRECTORY_PATH=CHANGEME # if CONNECTOR_SEND_TO_DIRECTORY is True, you must specify a path
-      # - CONNECTOR_SEND_TO_DIRECTORY_RETENTION=7 # Default 7, in days
-
-      # Connector's custom execution parameters
-      # - ABUSEIPDB_API_KEY=CHANGEME
-      # - ABUSEIPDB_IPVERSION=4 # Value possible: mixed, 4, 6
-      # - ABUSEIPDB_CREATE_INDICATOR=true
-      - ABUSEIPDB_TLP_LEVEL=clear
-      - ABUSEIPDB_SCORE=75
-      # - ABUSEIPDB_LIMIT=10000
-      # When you provide API key, you can use the following parameters
-      # 500000 feat the maximum limit of your subscription plan
-      # - ABUSEIPDB_LIMIT=500000
-      # - ABUSEIPDB_EXCEPT_COUNTRY=RU,CN
-      # - ABUSEIPDB_ONLY_COUNTRY=RU
-
-      # Connector's proxy parameters
-      # Add proxy parameters below if needed
-      # - HTTP_PROXY=CHANGEME
-      # - HTTPS_PROXY=CHANGEME
-      # - NO_PROXY=CHANGEME
-    restart: always
-    # networks:
-    #   - docker_default
-
-# networks:
-#   default:
-#     external: true
-#     name: docker_default
-=======
-version: '3'
-services:
-  connector-abuseipdb-ipblacklist:
-    image: opencti/connector-abuseipdb-ipblacklist:6.6.11
-    environment:
-      - OPENCTI_URL=http://opencti:8080
-      - OPENCTI_TOKEN=ChangeMe
-      - CONNECTOR_ID=ChangeMe # Valid UUIDv4
-      - "CONNECTOR_NAME=AbuseIPDB IP Blacklist"
-      - CONNECTOR_SCOPE=abuseipdb
-      - CONNECTOR_LOG_LEVEL=error
-      - ABUSEIPDB_URL=https://api.abuseipdb.com/api/v2/blacklist
-      - ABUSEIPDB_API_KEY=ChangeMe
-      - ABUSEIPDB_SCORE=100
-      - ABUSEIPDB_LIMIT=10000
-      - ABUSEIPDB_INTERVAL=2 #Day
-    restart: always
->>>>>>> 34a6d717
+services:
+  connector-abuseipdb-ipblacklist:
+    image: opencti/connector-abuseipdb-ipblacklist:6.6.7
+    environment:
+      # Connector's generic execution parameters
+      - OPENCTI_URL=http://localhost
+      - OPENCTI_TOKEN=CHANGEME
+      # Connector's definition parameters REQUIRED
+      - CONNECTOR_ID=CHANGEME
+      - "CONNECTOR_NAME=AbuseIPDB IP Blacklist"
+      - CONNECTOR_SCOPE=abuseipdb
+      - CONNECTOR_LOG_LEVEL=error
+      - CONNECTOR_DURATION_PERIOD=PT12H # ISO8601 format in String, start with 'P...' for Perio
+
+      # Connector's definition parameters OPTIONAL
+      # - CONNECTOR_QUEUE_THRESHOLD=500 # Default 500Mo, Float accepted
+      # - CONNECTOR_RUN_AND_TERMINATE=False # Default False, True run connector once
+      # - CONNECTOR_SEND_TO_QUEUE=True # Default True
+      # - CONNECTOR_SEND_TO_DIRECTORY=False # Default False 
+      # - CONNECTOR_SEND_TO_DIRECTORY_PATH=CHANGEME # if CONNECTOR_SEND_TO_DIRECTORY is True, you must specify a path
+      # - CONNECTOR_SEND_TO_DIRECTORY_RETENTION=7 # Default 7, in days
+
+      # Connector's custom execution parameters
+      # - ABUSEIPDB_API_KEY=CHANGEME
+      # - ABUSEIPDB_IPVERSION=4 # Value possible: mixed, 4, 6
+      # - ABUSEIPDB_CREATE_INDICATOR=true
+      - ABUSEIPDB_TLP_LEVEL=clear
+      - ABUSEIPDB_SCORE=75
+      # - ABUSEIPDB_LIMIT=10000
+      # When you provide API key, you can use the following parameters
+      # 500000 feat the maximum limit of your subscription plan
+      # - ABUSEIPDB_LIMIT=500000
+      # - ABUSEIPDB_EXCEPT_COUNTRY=RU,CN
+      # - ABUSEIPDB_ONLY_COUNTRY=RU
+
+      # Connector's proxy parameters
+      # Add proxy parameters below if needed
+      # - HTTP_PROXY=CHANGEME
+      # - HTTPS_PROXY=CHANGEME
+      # - NO_PROXY=CHANGEME
+    restart: always
+    # networks:
+    #   - docker_default
+
+# networks:
+#   default:
+#     external: true
+#     name: docker_default