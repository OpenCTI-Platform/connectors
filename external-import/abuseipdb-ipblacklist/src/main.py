--- conflicted
+++ resolved
@@ -1,293 +1,270 @@
-<<<<<<< HEAD
-import traceback
-
-from external_import_connector import ConnectorAbuseIPDB
-
-if __name__ == "__main__":
-    """
-    Entry point of the script
-
-    - traceback.print_exc(): This function prints the traceback of the exception to the standard error (stderr).
-    The traceback includes information about the point in the program where the exception occurred,
-    which is very useful for debugging purposes.
-    - exit(1): effective way to terminate a Python program when an error is encountered.
-    It signals to the operating system and any calling processes that the program did not complete successfully.
-    """
-    try:
-        connector = ConnectorAbuseIPDB()
-        connector.run()
-    except Exception:
-        traceback.print_exc()
-        exit(1)
-=======
-import json
-import os
-import re
-import ssl
-import time
-import urllib
-from datetime import datetime
-from urllib import parse
-
-import stix2
-import yaml
-from pycti import (
-    Indicator,
-    OpenCTIConnectorHelper,
-    StixCoreRelationship,
-    get_config_variable,
-)
-
-
-class abuseipdbipblacklistimport:
-    def __init__(self):
-        # Instantiate the connector helper from config
-        config_file_path = os.path.dirname(os.path.abspath(__file__)) + "/config.yml"
-        config = (
-            yaml.load(open(config_file_path), Loader=yaml.FullLoader)
-            if os.path.isfile(config_file_path)
-            else {}
-        )
-        self.helper = OpenCTIConnectorHelper(config)
-        self.api_url = get_config_variable(
-            "ABUSEIPDB_URL", ["abuseipdbipblacklistimport", "api_url"], config
-        )
-        self.api_key = get_config_variable(
-            "ABUSEIPDB_API_KEY", ["abuseipdbipblacklistimport", "api_key"], config
-        )
-        self.score = get_config_variable(
-            "ABUSEIPDB_SCORE", ["abuseipdbipblacklistimport", "score"], config, True
-        )
-        self.limit = get_config_variable(
-            "ABUSEIPDB_LIMIT", ["abuseipdbipblacklistimport", "limit"], config, True
-        )
-        self.interval = get_config_variable(
-            "ABUSEIPDB_INTERVAL",
-            ["abuseipdbipblacklistimport", "interval"],
-            config,
-            True,
-        )
-        self.update_existing_data = get_config_variable(
-            "CONNECTOR_UPDATE_EXISTING_DATA",
-            ["connector", "update_existing_data"],
-            config,
-        )
-        self.identity = self.helper.api.identity.create(
-            type="Organization",
-            name="AbuseIPDB",
-            description="AbuseIPDB is a project dedicated to helping combat the spread of hackers, spammers, and abusive activity on the internet",
-        )
-
-    def get_interval(self):
-        return int(self.interval) * 60 * 60 * 24
-
-    def next_run(self, seconds):
-        return
-
-    def run(self):
-        self.helper.log_info("abuseIPDB dataset...")
-        while True:
-            try:
-                # Get the current timestamp and check
-                timestamp = int(time.time())
-                current_state = self.helper.get_state()
-                if current_state is not None and "last_run" in current_state:
-                    last_run = current_state["last_run"]
-                    self.helper.log_info(
-                        "Connector last run: "
-                        + datetime.utcfromtimestamp(last_run).strftime(
-                            "%Y-%m-%d %H:%M:%S"
-                        )
-                    )
-                else:
-                    last_run = None
-                    self.helper.log_info("Connector has never run")
-                # If the last_run is more than interval-1 day
-                if last_run is None or (
-                    (timestamp - last_run) > ((int(self.interval) - 1) * 60 * 60 * 24)
-                ):
-                    # Initiate the run
-                    self.helper.log_info("Connector will run!")
-                    now = datetime.utcfromtimestamp(timestamp)
-                    friendly_name = "AbuseIPDB connector run @ " + now.strftime(
-                        "%Y-%m-%d %H:%M:%S"
-                    )
-                    work_id = self.helper.api.work.initiate_work(
-                        self.helper.connect_id, friendly_name
-                    )
-                    try:
-                        # Requesting data over AbuseIPDB
-                        req = urllib.request.Request(self.api_url)
-                        req.add_header("Key", self.api_key)
-                        req.add_header("Accept", "application/json")
-                        req.method = "GET"
-                        body = parse.urlencode(
-                            {
-                                "confidenceMinimum": str(self.score),
-                                "limit": str(self.limit),
-                            }
-                        ).encode()
-
-                        response = urllib.request.urlopen(
-                            req,
-                            context=ssl.create_default_context(),
-                            data=body,
-                        )
-                        image = response.read()
-                        data_json = json.loads(image)
-
-                        # preparing the bundle to be sent to OpenCTI worker
-                        external_reference = stix2.ExternalReference(
-                            source_name="AbuseIPDB database",
-                            url="https://www.abuseipdb.com/",
-                            description="AbuseIPDB database URL",
-                        )
-                        bundle_objects = []
-
-                        # Filling the bundle
-                        ipv4validator = re.compile(
-                            "^((25[0-5]|2[0-4][0-9]|[01]?[0-9][0-9]?)\\.){3}(25[0-5]|2[0-4][0-9]|[01]?[0-9][0-9]?)$"
-                        )
-                        for d in data_json["data"]:
-                            if ipv4validator.match(d["ipAddress"]):
-                                pattern = "[ipv4-addr:value = '" + d["ipAddress"] + "']"
-                                stix_indicator = stix2.Indicator(
-                                    id=Indicator.generate_id(pattern),
-                                    name=d["ipAddress"],
-                                    description="Agressive IP known malicious on AbuseIPDB"
-                                    + " - countryCode: "
-                                    + str(d["countryCode"])
-                                    + " - abuseConfidenceScore: "
-                                    + str(d["abuseConfidenceScore"])
-                                    + " - lastReportedAt: "
-                                    + str(d["lastReportedAt"]),
-                                    created_by_ref=self.identity["standard_id"],
-                                    pattern_type="stix",
-                                    pattern=pattern,
-                                    external_references=[external_reference],
-                                    object_marking_refs=[stix2.TLP_WHITE],
-                                    custom_properties={
-                                        "x_opencti_score": d["abuseConfidenceScore"],
-                                        "x_opencti_main_observable_type": "IPv4-Addr",
-                                    },
-                                )
-                                stix_observable = stix2.IPv4Address(
-                                    type="ipv4-addr",
-                                    spec_version="2.1",
-                                    value=d["ipAddress"],
-                                    object_marking_refs=[stix2.TLP_WHITE],
-                                    custom_properties={
-                                        "x_opencti_description": "Agressive IP known malicious on AbuseIPDB"
-                                        + " - countryCode: "
-                                        + str(d["countryCode"])
-                                        + " - abuseConfidenceScore: "
-                                        + str(d["abuseConfidenceScore"])
-                                        + " - lastReportedAt: "
-                                        + str(d["lastReportedAt"]),
-                                        "x_opencti_score": d["abuseConfidenceScore"],
-                                        "created_by_ref": self.identity["standard_id"],
-                                        "external_references": [external_reference],
-                                    },
-                                )
-                            else:
-                                pattern = "[ipv6-addr:value = '" + d["ipAddress"] + "']"
-                                stix_indicator = stix2.Indicator(
-                                    id=Indicator.generate_id(pattern),
-                                    name=d["ipAddress"],
-                                    description="Agressive IP known malicious on AbuseIPDB"
-                                    + " - countryCode: "
-                                    + str(d["countryCode"])
-                                    + " - abuseConfidenceScore: "
-                                    + str(d["abuseConfidenceScore"])
-                                    + " - lastReportedAt: "
-                                    + str(d["lastReportedAt"]),
-                                    created_by_ref=self.identity["standard_id"],
-                                    pattern_type="stix",
-                                    pattern=pattern,
-                                    external_references=[external_reference],
-                                    object_marking_refs=[stix2.TLP_WHITE],
-                                    custom_properties={
-                                        "x_opencti_score": d["abuseConfidenceScore"],
-                                        "x_opencti_main_observable_type": "IPv6-Addr",
-                                    },
-                                )
-                                stix_observable = stix2.IPv6Address(
-                                    type="ipv6-addr",
-                                    spec_version="2.1",
-                                    value=d["ipAddress"],
-                                    object_marking_refs=[stix2.TLP_WHITE],
-                                    custom_properties={
-                                        "description": "Agressive IP known malicious on AbuseIPDB"
-                                        + " - countryCode: "
-                                        + str(d["countryCode"])
-                                        + " - abuseConfidenceScore: "
-                                        + str(d["abuseConfidenceScore"])
-                                        + " - lastReportedAt: "
-                                        + str(d["lastReportedAt"]),
-                                        "x_opencti_score": d["abuseConfidenceScore"],
-                                        "created_by_ref": self.identity["standard_id"],
-                                        "external_references": [external_reference],
-                                    },
-                                )
-                            # Adding the IP to the list
-                            stix_relationship = stix2.Relationship(
-                                id=StixCoreRelationship.generate_id(
-                                    "based-on", stix_indicator.id, stix_observable.id
-                                ),
-                                relationship_type="based-on",
-                                source_ref=stix_indicator.id,
-                                target_ref=stix_observable.id,
-                                object_marking_refs=[stix2.TLP_WHITE],
-                            )
-                            bundle_objects.append(stix_indicator)
-                            bundle_objects.append(stix_observable)
-                            bundle_objects.append(stix_relationship)
-                        # Creating the bundle from the list
-                        bundle = self.helper.stix2_create_bundle(bundle_objects)
-                        # Sending the bundle
-                        self.helper.send_stix2_bundle(
-                            bundle,
-                            update=self.update_existing_data,
-                            work_id=work_id,
-                        )
-                    except Exception as e:
-                        self.helper.log_error(str(e))
-                    # Store the current timestamp as a last run
-                    message = "Connector successfully run, storing last_run as " + str(
-                        timestamp
-                    )
-                    self.helper.log_info(message)
-                    self.helper.set_state({"last_run": timestamp})
-                    self.helper.api.work.to_processed(work_id, message)
-                    self.helper.log_info(
-                        "Last_run stored, next run in: "
-                        + str(round(self.get_interval() / 60 / 60 / 24, 2))
-                        + " days"
-                    )
-                    time.sleep(60)
-                else:
-                    # wait for next run
-                    new_interval = self.get_interval() - (timestamp - last_run)
-                    self.helper.log_info(
-                        "Connector will not run, next run in: "
-                        + str(round(new_interval / 60 / 60 / 24, 2))
-                        + " days"
-                    )
-                    time.sleep(60)
-            except (KeyboardInterrupt, SystemExit):
-                self.helper.log_info("Connector stop")
-                exit(0)
-            except Exception as e:
-                self.helper.log_error(str(e))
-                time.sleep(60)
-
-
-if __name__ == "__main__":
-    try:
-        connector = abuseipdbipblacklistimport()
-        connector.run()
-    except Exception as e:
-        print(e)
-        time.sleep(10)
-        exit(0)
->>>>>>> 2b7073ad
+import json
+import os
+import re
+import ssl
+import time
+import urllib
+from datetime import datetime
+from urllib import parse
+
+import stix2
+import yaml
+from pycti import (
+    Indicator,
+    OpenCTIConnectorHelper,
+    StixCoreRelationship,
+    get_config_variable,
+)
+
+
+class abuseipdbipblacklistimport:
+    def __init__(self):
+        # Instantiate the connector helper from config
+        config_file_path = os.path.dirname(os.path.abspath(__file__)) + "/config.yml"
+        config = (
+            yaml.load(open(config_file_path), Loader=yaml.FullLoader)
+            if os.path.isfile(config_file_path)
+            else {}
+        )
+        self.helper = OpenCTIConnectorHelper(config)
+        self.api_url = get_config_variable(
+            "ABUSEIPDB_URL", ["abuseipdbipblacklistimport", "api_url"], config
+        )
+        self.api_key = get_config_variable(
+            "ABUSEIPDB_API_KEY", ["abuseipdbipblacklistimport", "api_key"], config
+        )
+        self.score = get_config_variable(
+            "ABUSEIPDB_SCORE", ["abuseipdbipblacklistimport", "score"], config, True
+        )
+        self.limit = get_config_variable(
+            "ABUSEIPDB_LIMIT", ["abuseipdbipblacklistimport", "limit"], config, True
+        )
+        self.interval = get_config_variable(
+            "ABUSEIPDB_INTERVAL",
+            ["abuseipdbipblacklistimport", "interval"],
+            config,
+            True,
+        )
+        self.update_existing_data = get_config_variable(
+            "CONNECTOR_UPDATE_EXISTING_DATA",
+            ["connector", "update_existing_data"],
+            config,
+        )
+        self.identity = self.helper.api.identity.create(
+            type="Organization",
+            name="AbuseIPDB",
+            description="AbuseIPDB is a project dedicated to helping combat the spread of hackers, spammers, and abusive activity on the internet",
+        )
+
+    def get_interval(self):
+        return int(self.interval) * 60 * 60 * 24
+
+    def next_run(self, seconds):
+        return
+
+    def run(self):
+        self.helper.log_info("abuseIPDB dataset...")
+        while True:
+            try:
+                # Get the current timestamp and check
+                timestamp = int(time.time())
+                current_state = self.helper.get_state()
+                if current_state is not None and "last_run" in current_state:
+                    last_run = current_state["last_run"]
+                    self.helper.log_info(
+                        "Connector last run: "
+                        + datetime.utcfromtimestamp(last_run).strftime(
+                            "%Y-%m-%d %H:%M:%S"
+                        )
+                    )
+                else:
+                    last_run = None
+                    self.helper.log_info("Connector has never run")
+                # If the last_run is more than interval-1 day
+                if last_run is None or (
+                    (timestamp - last_run) > ((int(self.interval) - 1) * 60 * 60 * 24)
+                ):
+                    # Initiate the run
+                    self.helper.log_info("Connector will run!")
+                    now = datetime.utcfromtimestamp(timestamp)
+                    friendly_name = "AbuseIPDB connector run @ " + now.strftime(
+                        "%Y-%m-%d %H:%M:%S"
+                    )
+                    work_id = self.helper.api.work.initiate_work(
+                        self.helper.connect_id, friendly_name
+                    )
+                    try:
+                        # Requesting data over AbuseIPDB
+                        req = urllib.request.Request(self.api_url)
+                        req.add_header("Key", self.api_key)
+                        req.add_header("Accept", "application/json")
+                        req.method = "GET"
+                        body = parse.urlencode(
+                            {
+                                "confidenceMinimum": str(self.score),
+                                "limit": str(self.limit),
+                            }
+                        ).encode()
+
+                        response = urllib.request.urlopen(
+                            req,
+                            context=ssl.create_default_context(),
+                            data=body,
+                        )
+                        image = response.read()
+                        data_json = json.loads(image)
+
+                        # preparing the bundle to be sent to OpenCTI worker
+                        external_reference = stix2.ExternalReference(
+                            source_name="AbuseIPDB database",
+                            url="https://www.abuseipdb.com/",
+                            description="AbuseIPDB database URL",
+                        )
+                        bundle_objects = []
+
+                        # Filling the bundle
+                        ipv4validator = re.compile(
+                            "^((25[0-5]|2[0-4][0-9]|[01]?[0-9][0-9]?)\\.){3}(25[0-5]|2[0-4][0-9]|[01]?[0-9][0-9]?)$"
+                        )
+                        for d in data_json["data"]:
+                            if ipv4validator.match(d["ipAddress"]):
+                                pattern = "[ipv4-addr:value = '" + d["ipAddress"] + "']"
+                                stix_indicator = stix2.Indicator(
+                                    id=Indicator.generate_id(pattern),
+                                    name=d["ipAddress"],
+                                    description="Agressive IP known malicious on AbuseIPDB"
+                                    + " - countryCode: "
+                                    + str(d["countryCode"])
+                                    + " - abuseConfidenceScore: "
+                                    + str(d["abuseConfidenceScore"])
+                                    + " - lastReportedAt: "
+                                    + str(d["lastReportedAt"]),
+                                    created_by_ref=self.identity["standard_id"],
+                                    pattern_type="stix",
+                                    pattern=pattern,
+                                    external_references=[external_reference],
+                                    object_marking_refs=[stix2.TLP_WHITE],
+                                    custom_properties={
+                                        "x_opencti_score": d["abuseConfidenceScore"],
+                                        "x_opencti_main_observable_type": "IPv4-Addr",
+                                    },
+                                )
+                                stix_observable = stix2.IPv4Address(
+                                    type="ipv4-addr",
+                                    spec_version="2.1",
+                                    value=d["ipAddress"],
+                                    object_marking_refs=[stix2.TLP_WHITE],
+                                    custom_properties={
+                                        "x_opencti_description": "Agressive IP known malicious on AbuseIPDB"
+                                        + " - countryCode: "
+                                        + str(d["countryCode"])
+                                        + " - abuseConfidenceScore: "
+                                        + str(d["abuseConfidenceScore"])
+                                        + " - lastReportedAt: "
+                                        + str(d["lastReportedAt"]),
+                                        "x_opencti_score": d["abuseConfidenceScore"],
+                                        "created_by_ref": self.identity["standard_id"],
+                                        "external_references": [external_reference],
+                                    },
+                                )
+                            else:
+                                pattern = "[ipv6-addr:value = '" + d["ipAddress"] + "']"
+                                stix_indicator = stix2.Indicator(
+                                    id=Indicator.generate_id(pattern),
+                                    name=d["ipAddress"],
+                                    description="Agressive IP known malicious on AbuseIPDB"
+                                    + " - countryCode: "
+                                    + str(d["countryCode"])
+                                    + " - abuseConfidenceScore: "
+                                    + str(d["abuseConfidenceScore"])
+                                    + " - lastReportedAt: "
+                                    + str(d["lastReportedAt"]),
+                                    created_by_ref=self.identity["standard_id"],
+                                    pattern_type="stix",
+                                    pattern=pattern,
+                                    external_references=[external_reference],
+                                    object_marking_refs=[stix2.TLP_WHITE],
+                                    custom_properties={
+                                        "x_opencti_score": d["abuseConfidenceScore"],
+                                        "x_opencti_main_observable_type": "IPv6-Addr",
+                                    },
+                                )
+                                stix_observable = stix2.IPv6Address(
+                                    type="ipv6-addr",
+                                    spec_version="2.1",
+                                    value=d["ipAddress"],
+                                    object_marking_refs=[stix2.TLP_WHITE],
+                                    custom_properties={
+                                        "description": "Agressive IP known malicious on AbuseIPDB"
+                                        + " - countryCode: "
+                                        + str(d["countryCode"])
+                                        + " - abuseConfidenceScore: "
+                                        + str(d["abuseConfidenceScore"])
+                                        + " - lastReportedAt: "
+                                        + str(d["lastReportedAt"]),
+                                        "x_opencti_score": d["abuseConfidenceScore"],
+                                        "created_by_ref": self.identity["standard_id"],
+                                        "external_references": [external_reference],
+                                    },
+                                )
+                            # Adding the IP to the list
+                            stix_relationship = stix2.Relationship(
+                                id=StixCoreRelationship.generate_id(
+                                    "based-on", stix_indicator.id, stix_observable.id
+                                ),
+                                relationship_type="based-on",
+                                source_ref=stix_indicator.id,
+                                target_ref=stix_observable.id,
+                                object_marking_refs=[stix2.TLP_WHITE],
+                            )
+                            bundle_objects.append(stix_indicator)
+                            bundle_objects.append(stix_observable)
+                            bundle_objects.append(stix_relationship)
+                        # Creating the bundle from the list
+                        bundle = self.helper.stix2_create_bundle(bundle_objects)
+                        # Sending the bundle
+                        self.helper.send_stix2_bundle(
+                            bundle,
+                            update=self.update_existing_data,
+                            work_id=work_id,
+                        )
+                    except Exception as e:
+                        self.helper.log_error(str(e))
+                    # Store the current timestamp as a last run
+                    message = "Connector successfully run, storing last_run as " + str(
+                        timestamp
+                    )
+                    self.helper.log_info(message)
+                    self.helper.set_state({"last_run": timestamp})
+                    self.helper.api.work.to_processed(work_id, message)
+                    self.helper.log_info(
+                        "Last_run stored, next run in: "
+                        + str(round(self.get_interval() / 60 / 60 / 24, 2))
+                        + " days"
+                    )
+                    time.sleep(60)
+                else:
+                    # wait for next run
+                    new_interval = self.get_interval() - (timestamp - last_run)
+                    self.helper.log_info(
+                        "Connector will not run, next run in: "
+                        + str(round(new_interval / 60 / 60 / 24, 2))
+                        + " days"
+                    )
+                    time.sleep(60)
+            except (KeyboardInterrupt, SystemExit):
+                self.helper.log_info("Connector stop")
+                exit(0)
+            except Exception as e:
+                self.helper.log_error(str(e))
+                time.sleep(60)
+
+
+if __name__ == "__main__":
+    try:
+        connector = abuseipdbipblacklistimport()
+        connector.run()
+    except Exception as e:
+        print(e)
+        time.sleep(10)
+        exit(0)