--- conflicted
+++ resolved
@@ -9,12 +9,7 @@
 import stix2
 import yaml
 from dateutil.parser import parse
-<<<<<<< HEAD
-
-from pycti import Note, Report, Indicator, OpenCTIConnectorHelper, get_config_variable
-=======
 from pycti import Indicator, Note, OpenCTIConnectorHelper, Report, get_config_variable
->>>>>>> 7dcbd9ec
 from requests.auth import HTTPBasicAuth
 
 
