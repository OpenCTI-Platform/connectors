--- conflicted
+++ resolved
@@ -512,148 +512,21 @@
 
         return processed_tasks
 
-    def get_updated_date(self, item, last_date):
-        new_date = (
-            (int(item["updatedAt"] / 1000) + 1)
-            if "updatedAt" in item and item["updatedAt"] is not None
-            else (int(item.get("createdAt") / 1000) + 1)
-        )
-
-        # Update last_date if it's not defined or if new_date is more recent
-        if last_date is None or new_date > last_date:
-            return new_date
-        else:
-            return last_date
-
     def run(self):
         """Function to process case, alerts, and pause based on provided interval."""
         while True:
             self.helper.log_info("Starting TheHive Conncector run loop...")
             try:
-<<<<<<< HEAD
-                # Get the current timestamp and check
-                timestamp = int(time.time())
-                current_state = self.helper.get_state()
-                if current_state is not None and "last_case_date" in current_state:
-                    last_case_date = current_state["last_case_date"]
-                    self.helper.log_info(
-                        "Connector last_case_date: "
-                        + datetime.utcfromtimestamp(last_case_date).strftime(
-                            "%Y-%m-%d %H:%M:%S"
-                        )
-                    )
-                else:
-                    last_case_date = parse(self.thehive_import_from_date).timestamp()
-                    self.helper.log_info("Connector has no last_case_date")
-                if current_state is not None and "last_alert_date" in current_state:
-                    last_alert_date = current_state["last_alert_date"]
-                    self.helper.log_info(
-                        "Connector last_alert_date: "
-                        + datetime.utcfromtimestamp(last_alert_date).strftime(
-                            "%Y-%m-%d %H:%M:%S"
-                        )
-                    )
-                else:
-                    last_alert_date = parse(self.thehive_import_from_date).timestamp()
-                    self.helper.log_info("Connector has no last_alert_date")
-
-                self.helper.log_info(
-                    "Get cases since last run ("
-                    + datetime.utcfromtimestamp(last_case_date).strftime(
-                        "%Y-%m-%d %H:%M:%S"
-                    )
-                    + ")"
-                )
-                query_cases = Or(
-                    Gt("updatedAt", int(last_case_date * 1000)),
-                    Gt("createdAt", int(last_case_date * 1000)),
-                    Child("case_task", Gt("createdAt", int(last_case_date * 1000))),
-                    Child("case_artifact", Gt("createdAt", int(last_case_date * 1000))),
-                )
-                cases = self.thehive_api.find_cases(
-                    query=query_cases, sort="+updatedAt", range="0-10000"
-                ).json()
-                now = datetime.utcfromtimestamp(timestamp)
-                friendly_name = "TheHive run @ " + now.strftime("%Y-%m-%d %H:%M:%S")
-                work_id = self.helper.api.work.initiate_work(
-                    self.helper.connect_id, friendly_name
-                )
-                try:
-                    for case in cases:
-                        if str(case.get("tlp")) in self.thehive_import_only_tlp:
-                            stix_bundle = self.generate_case_bundle(case)
-                            self.helper.send_stix2_bundle(
-                                stix_bundle,
-                                update=self.update_existing_data,
-                                work_id=work_id,
-                            )
-                            last_case_date = self.get_updated_date(case, last_case_date)
-                        else:
-                            self.helper.log_warn(
-                                f"Ignoring case ({case.get('title')}) due to TLP too high."
-                            )
-                except Exception:
-                    error_msg = traceback.format_exc()
-                    self.helper.log_error(error_msg)
-=======
                 self.current_state = self.helper.get_state() or {}
                 self.helper.log_info(f"Current State: {self.current_state}")
 
                 # Cases
                 self.process_logic("case", "last_case_date", self.generate_case_bundle)
                 # Alerts
->>>>>>> 2a2797c0
                 if self.thehive_import_alerts:
                     self.process_logic(
                         "alert", "last_alert_date", self.generate_alert_bundle
                     )
-<<<<<<< HEAD
-                    alerts = self.thehive_api.find_alerts(
-                        query=query_alerts, sort="+updatedAt", range="0-10000"
-                    ).json()
-                    try:
-                        for alert in alerts:
-                            if str(alert.get("tlp")) in self.thehive_import_only_tlp:
-                                stix_bundle = self.generate_alert_bundle(alert)
-                                self.helper.send_stix2_bundle(
-                                    stix_bundle,
-                                    update=self.update_existing_data,
-                                    work_id=work_id,
-                                )
-                                last_alert_date = self.get_updated_date(
-                                    alert, last_alert_date
-                                )
-                            else:
-                                self.helper.log_info(
-                                    "Ignoring alert '"
-                                    + alert.get("title")
-                                    + "' due TLP too high"
-                                )
-                    except Exception:
-                        error_msg = traceback.format_exc()
-                        self.helper.log_error(error_msg)
-
-                # Store the current timestamp as a last run
-                message = (
-                    "Connector successfully run, storing last_case_date="
-                    + str(last_case_date)
-                    + ", last_alert_date="
-                    + str(last_alert_date)
-                )
-                self.helper.log_info(message)
-                self.helper.api.work.to_processed(work_id, message)
-                current_state = self.helper.get_state()
-                if current_state is None:
-                    current_state = {
-                        "last_case_date": last_case_date,
-                        "last_alert_date": last_alert_date,
-                    }
-                else:
-                    current_state["last_case_date"] = last_case_date
-                    current_state["last_alert_date"] = last_alert_date
-                self.helper.set_state(current_state)
-=======
->>>>>>> 2a2797c0
             except (KeyboardInterrupt, SystemExit):
                 self.helper.log_info("Connector stop")
                 sys.exit(0)
