--- conflicted
+++ resolved
@@ -3,7 +3,6 @@
 ## Table of Contents
 
 - [Dragos OpenCTI Connector](#dragos-opencti-connector)
-<<<<<<< HEAD
     - [Introduction](#introduction)
     - [Quick Start](#quick-start)
     - [Behavior](#behavior)
@@ -16,20 +15,6 @@
     - [Additional Information](#additional-information)
         - [Fake Server](#fake-server)
         - [Geocoding](#geocoding)
-=======
-  - [Introduction](#introduction)
-  - [Quick Start](#quick-start)
-  - [Behavior](#behavior)
-  - [Installation](#installation)
-    - [Requirements](#requirements)
-  - [Configuration Variables](#configuration-variables)
-    - [OpenCTI Environment Variables](#opencti-environment-variables)
-    - [Base Connector Environment Variables](#base-connector-environment-variables)
-    - [Connector Extra Parameters](#connector-extra-parameters)
-  - [Additional Information](#additional-information)
-    - [Fake Server](#fake-server)
-    - [Geocoding](#geocoding)
->>>>>>> db058f67
 
 ## Introduction
 
@@ -43,30 +28,17 @@
 > You can obtain them from your Dragos profile page:  
 > [https://portal.dragos.com/#/profile](https://portal.dragos.com/#/profile)
 
-<<<<<<< HEAD
-=======
-
->>>>>>> db058f67
 ## Quick Start
 
 Here’s a high-level overview to get the connector up and running:
 
 1. **Set environment variables**:
-<<<<<<< HEAD
         - In a `.env` file
         - Inside `docker-compose.yml`
 2. **Pull and run the connector** using Docker:
         ```bash
         docker compose up -d
         ```
-=======
-    - In a `.env` file
-    - Inside `docker-compose.yml`
-2. **Pull and run the connector** using Docker:
-    ```bash
-    docker compose up -d
-    ```
->>>>>>> db058f67
 
 > 💡 You must align the `pycti` version in `requirements.txt` with your OpenCTI platform version (e.g., `pycti==6.6.6`).
 
@@ -74,7 +46,6 @@
 
 ```mermaid
 graph LR
-<<<<<<< HEAD
         subgraph Dragos
                 direction TB
                 subgraph DragosReport[Report]
@@ -116,56 +87,6 @@
         Observables ==> |looping over each observable| Indicators
         %% Relationships between entities
         Indicators -.-> |"Based on"| Observables
-=======
-    subgraph Dragos
-        direction TB
-        subgraph DragosReport[Report]
-            DragosReportContent[Content]
-            DragosReportTags[Tags]
-            DragosReportsIndicators[Indicators]
-            DragosReportPDF[PDF]
-        end
-    end
-
-    subgraph OpenCTI
-        direction LR
-        subgraph OpenCTIReport[Report]
-            subgraph DomainObjects
-                direction TB
-                OpenCTISector[Sector]
-                OpenCTIIntrusionSet[Intrusion Set]
-                OpenCTIMalware[Malware]
-                OpenCTILocation[Location]
-                OpenCTIVulnerability[Vulnerability]
-                OpenCTIOrganization[Organization]
-                OpenCTIUploadedFile[Uploaded File]
-            end
-            subgraph Observables
-                OpenCTIArtifact[Artifact]
-                OpenCTIDomainName[Domain Name]
-                OpenCTIIPAddress[IP Address]
-                OpenCTIFile[File]
-                OpenCTIURL[URL]
-            end
-            subgraph Indicators
-            end
-        end
-    end
-
-    %% Dragos reports generate OpenCTI entities
-    DragosReport ==> OpenCTIReport
-
-    DragosReportTags ==> OpenCTIIntrusionSet & OpenCTISector & OpenCTIMalware & OpenCTILocation & OpenCTIVulnerability & OpenCTIOrganization
-
-    DragosReportsIndicators ==> OpenCTIArtifact & OpenCTIDomainName & OpenCTIIPAddress & OpenCTIFile & OpenCTIURL
-
-    DragosReportPDF ==> OpenCTIUploadedFile
-
-    Observables ==> |looping over each observable| Indicators
-
-    %% Relationships between entities
-    Indicators -.-> |"Based on"| Observables
->>>>>>> db058f67
 ```
 
 ## Installation
@@ -177,54 +98,33 @@
 - Docker & Docker Compose (for containerized deployment)
 - Valid Dragos API credentials (token + secret)
 
-<<<<<<< HEAD
-=======
-
->>>>>>> db058f67
 ## Configuration Variables
 
 The connector can be configured using:
 
 - Direct environment variables
-<<<<<<< HEAD
-=======
 
->>>>>>> db058f67
 ```shell
 export ENV_VAR_NAME="..."
 ```
 
 - A `.env` file
-<<<<<<< HEAD
-=======
 
->>>>>>> db058f67
-with a .env file
 ```shell
 export $(grep -v '^#' .env | xargs -d '\n')
 ```
 
 - The `environment:` block in `docker-compose.yml`
 
-<<<<<<< HEAD
-=======
-
->>>>>>> db058f67
 You can also use a `config.yaml` file to set the configuration variables.
 
 config.yaml should be composed of 2 levels keys/value such as
 ```yaml
 connector: 
-<<<<<<< HEAD
     id: "..."
 ```
 you can then alter the `main.py` file to load the config.yaml using the dedicated adapter:
-=======
-  id: "..."
-```
-you can then alter the `main.py` file to load the config.yaml using the dedicated adapter:
 
->>>>>>> db058f67
 ```python 
 from dragos.adapters.config import ConfigLoaderYaml
 
@@ -238,10 +138,6 @@
 | OpenCTI URL   | `url`            | `OPENCTI_URL`       | ✅ Yes    | The URL of your OpenCTI instance.               |
 | OpenCTI Token | `token`          | `OPENCTI_TOKEN`     | ✅ Yes    | The admin token from the OpenCTI platform.      |
 
-<<<<<<< HEAD
-=======
-
->>>>>>> db058f67
 ### Base Connector Environment Variables
 
 | Parameter         | config.yaml key      | Docker Env Var               | Default         | Mandatory | Description                                                                 |
@@ -252,10 +148,6 @@
 | Log Level        | `log_level`          | `CONNECTOR_LOG_LEVEL`        | -               | ✅ Yes    | Logging verbosity: `debug`, `info`, `warn`, `error`.                       |
 | Duration Period  | `duration_period`    | `CONNECTOR_DURATION_PERIOD`  | —               | ✅ Yes    | Time interval between data pulls. ISO8601 format, e.g., `PT1H` or `P1D`.   |
 
-<<<<<<< HEAD
-=======
-
->>>>>>> db058f67
 ### Connector Extra Parameters
 
 | Parameter             | config.yaml key       | Docker Env Var              | Default  | Mandatory | Description                                                                 |
@@ -268,20 +160,12 @@
 
 > 📅 The `import_start_date` can be formatted as a date (ISO8601) or as a duration (e.g., `PT3D` for 3 days ago).
 
-<<<<<<< HEAD
-## Additional Information
-
-### Fake Server
-
-The connector can be run against a fake server to simulate the Dragos API. This is useful for testing and development purposes. See [client-api/README.md](client-api/README.md) for more information on how to set up and use the fake server.
-=======
 
 ## Additional Information
 
 ### Fake Server
 The connector can be run against a fake server to simulate the Dragos API. This is useful for testing and development purposes.
 See [client-api/README.md](client-api/README.md) for more information on how to set up and use the fake server.
->>>>>>> db058f67
 
 ### Geocoding
 
@@ -297,8 +181,4 @@
 - **Region**
 - **Position**
 
-<<<<<<< HEAD
-> ⚠️ Currently, the `Administrative-Area` geolocation type is **not supported** with this adapter.
-=======
-> ⚠️ Currently, the `Administrative-Area` geolocation type is **not supported** with this adapter.
->>>>>>> db058f67
+> ⚠️ Currently, the `Administrative-Area` geolocation type is **not supported** with this adapter.