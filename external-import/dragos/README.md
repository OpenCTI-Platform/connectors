--- conflicted
+++ resolved
@@ -107,15 +107,13 @@
 
 - Direct environment variables
 
+
 ```shell
 export ENV_VAR_NAME="..."
 ```
 
 - A `.env` file
-<<<<<<< HEAD
 with a .env file
-=======
->>>>>>> ceb498e9
 
 ```shell
 export $(grep -v '^#' .env | xargs -d '\n')
@@ -134,11 +132,7 @@
 
 you can then alter the `main.py` file to load the config.yaml using the dedicated adapter:
 
-<<<<<<< HEAD
 ```python
-=======
-```python 
->>>>>>> ceb498e9
 from dragos.adapters.config import ConfigLoaderYaml
 
 config = ConfigLoaderYaml("path/to/config.yaml")
