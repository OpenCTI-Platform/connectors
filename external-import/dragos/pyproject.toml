[build-system]
requires = ["setuptools", "wheel"]
build-backend = "setuptools.build_meta"

[project]
name = "dragos"
description = "Dragos integration."
readme = "README.md"
dynamic = ["version"]
classifiers = [
    #   4 - Beta
    #   5 - Production/Stable
    "Development Status :: 4 - Beta",
    "Programming Language :: Python :: 3",
    "Programming Language :: Python :: 3.11",
    "Programming Language :: Python :: 3.12",
    ]

requires-python = ">=3.11, <3.13" 

dependencies = [
"stix2 >=3.0.1, <4",
"pycti >=6.4, <7",
"pydantic >= 2.8.10, <3",
"pydantic-settings == 2.8.1",
"aiohttp >=3.7.4, <4",
"yarl >=1.10.1, <2",
"PyYAML >=6.0.2, <7",
"tenacity >=9, <10",
]


[project.optional-dependencies]
test= [
    "pytest >=8.1.1, <9",
<<<<<<< HEAD
=======
    "pytest-mock == 3.14.0",
>>>>>>> 21158e5e
    "pytest-asyncio >= 0.25.3, <1",
    "freezegun >=1.2.0, <2"
]
dev = [
    "black >=25.1, <26",  # Code formatter
    "isort >=6, <7",  # Import sorter
    "ruff >=0.7.2, <1",  # linter
    "mypy >=1.13.0, <2",  # Type validator
    "pip_audit >=2, <3",  # Security checker
    "types-PyYAML", # stubs for untyped module
    "fastapi >=0.115.8, <1", # to fake api
    "uvicorn >=0.34.0, <1" # to run the fake api
]
all = [
    "dragos[test,dev]"
]

[tool.setuptools.packages.find]
where = ["."]


[tool.pytest.ini_options]
testpaths = [
    "./tests",
]
asyncio_default_fixture_loop_scope = "function"


[tool.isort]
profile = "black"

[tool.black]
target-version = ['py312']

[tool.ruff]
exclude = [
    ".bzr",
    ".direnv",
    ".eggs",
    ".git",
    ".git-rewrite",
    ".hg",
    ".ipynb_checkpoints",
    ".mypy_cache",
    ".nox",
    ".pants.d",
    ".pyenv",
    ".pytest_cache",
    ".pytype",
    ".ruff_cache",
    ".tox",
    ".venv",
    ".vscode",
    "__pypackages__",
    "_build",
    "buck-out",
    "build",
    "dist",
    "node_modules",
    "site-packages",
    "venv",
]

target-version = "py312"

[tool.ruff.lint]
# Never enforce `I001` (unsorted import). Already handle with isort
# Never enforce `E501` (line length violations). Already handle with black
# Never enforce `F821` (Undefined name `null`). incorrect issue with notebook
# Never enforce `D213` (Multi-line docstring summary should start at the second line) conflict with our docstring convention
# Never enforce `D211` (NoBlankLinesBeforeClass)`
# Never enforce `G004` (logging-f-string) Logging statement uses f-string
# Never enforce `TRY003`() Avoid specifying long messages outside the exception class not useful
# Never enforce `D104` (Missing docstring in public package) 
# Never enforce `D407` (Missing dashed underline after section) 
# Never enforce `D408` (Section underline should be in the line following the section’s name) 
# Never enforce `D409` (Section underline should match the length of its name)
ignore = ["I001", "D203", "E501", "F821", "D205", "D213" , "D211", "G004", "TRY003", "D104", "D407", "D408", "D409"]
select = ["E", "F", "W", "D", "G", "T", "B", "C", "N", "I", "S"]

[tool.mypy]
strict = true
exclude = [
    '^tests', 
    '^docs',
    '^build',
    '^dist',
    '^venv',
    '^site-packages',
    '^__pypackages__',
    '^.venv',
]
plugins = [
  "pydantic.mypy"
]

<|MERGE_RESOLUTION|>--- conflicted
+++ resolved
@@ -22,7 +22,6 @@
 "stix2 >=3.0.1, <4",
 "pycti >=6.4, <7",
 "pydantic >= 2.8.10, <3",
-"pydantic-settings == 2.8.1",
 "aiohttp >=3.7.4, <4",
 "yarl >=1.10.1, <2",
 "PyYAML >=6.0.2, <7",
@@ -33,10 +32,6 @@
 [project.optional-dependencies]
 test= [
     "pytest >=8.1.1, <9",
-<<<<<<< HEAD
-=======
-    "pytest-mock == 3.14.0",
->>>>>>> 21158e5e
     "pytest-asyncio >= 0.25.3, <1",
     "freezegun >=1.2.0, <2"
 ]
