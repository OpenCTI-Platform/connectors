--- conflicted
+++ resolved
@@ -1,11 +1,7 @@
 version: '3'
 services:
   connector-cofense:
-<<<<<<< HEAD
-    image: opencti/connector-cofense:6.4.6
-=======
     image: opencti/connector-cofense:6.4.7
->>>>>>> b096c05b
     environment:
       - OPENCTI_URL=http://localhost:8080
       - OPENCTI_TOKEN=ChangeMe
