--- conflicted
+++ resolved
@@ -6,11 +6,7 @@
 
 ### Requirements
 
-<<<<<<< HEAD
-- OpenCTI Platform >= 6.4.6
-=======
 - OpenCTI Platform >= 6.4.7
->>>>>>> b096c05b
 - Intelfinder Subscription and [API Token](https://dash.intelfinder.io/integrations.php?i=api)
 - Intelfinder API enabled
 
