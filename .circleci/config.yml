--- conflicted
+++ resolved
@@ -121,1091 +121,6 @@
       - ms-teams/report:
           only_on_fail: true
           webhook_url: $MS_TEAMS_WEBHOOK_URL
-<<<<<<< HEAD
-  build_4:
-    working_directory: ~/opencti
-    docker:
-      - image: cimg/base:stable-20.04
-    steps:
-      - checkout
-      - setup_remote_docker
-      - run: sudo apt-get update -qq && sudo apt install curl gettext-base
-      - run:
-          working_directory: ~/opencti/stream/webhook
-          name: Build Docker image opencti/connector-webhook
-          command: docker build -t opencti/connector-webhook:latest . && docker tag opencti/connector-webhook:latest opencti/connector-webhook:${CIRCLE_TAG}
-      - run:
-          working_directory: ~/opencti/stream/harfanglab
-          name: Build Docker image opencti/connector-harfanglab
-          command: docker build -t opencti/connector-harfanglab:latest . && docker tag opencti/connector-harfanglab:latest opencti/connector-harfanglab:${CIRCLE_TAG}
-      - run:
-          working_directory: ~/opencti/external-import/intel471_v2
-          name: Build Docker image opencti/connector-intel471_v2
-          command: docker build -t opencti/connector-intel471_v2:latest . && docker tag opencti/connector-intel471_v2:latest opencti/connector-intel471_v2:${CIRCLE_TAG}
-      - run:
-          working_directory: ~/opencti/external-import/zvelo
-          name: Build Docker image opencti/connector-zvelo
-          command: docker build -t opencti/connector-zvelo:latest . && docker tag opencti/connector-zvelo:latest opencti/connector-zvelo:${CIRCLE_TAG}
-      - run:
-          working_directory: ~/opencti/stream/google-secops-siem
-          name: Build Docker image opencti/connector-google-secops-siem
-          command: docker build -t opencti/connector-google-secops-siem:latest . && docker tag opencti/connector-google-secops-siem:latest opencti/connector-google-secops-siem:${CIRCLE_TAG}
-      - run:
-          working_directory: ~/opencti/stream/zscaler
-          name: Build Docker image opencti/connector-zscaler
-          command: docker build -t opencti/connector-zscaler:latest . && docker tag opencti/connector-zscaler:latest opencti/connector-zscaler:${CIRCLE_TAG}
-      - run:
-          working_directory: ~/opencti/external-import/hunt-io
-          name: Build Docker image opencti/connector-hunt-io
-          command: docker build -t opencti/connector-hunt-io:latest . && docker tag opencti/connector-hunt-io:latest opencti/connector-hunt-io:${CIRCLE_TAG}
-      - run:
-          working_directory: ~/opencti/external-import/ibm-xti
-          name: Build Docker image opencti/connector-ibm-xti
-          command: docker build -t opencti/connector-ibm-xti:latest . && docker tag opencti/connector-ibm-xti:latest opencti/connector-ibm-xti:${CIRCLE_TAG}
-      - run:
-          working_directory: ~/opencti/internal-enrichment/rst-ioc-lookup
-          name: Build Docker image opencti/connector-rst-ioc-lookup
-          command: docker build -t opencti/connector-rst-ioc-lookup:latest . && docker tag opencti/connector-rst-ioc-lookup:latest opencti/connector-rst-ioc-lookup:${CIRCLE_TAG}
-      - run:
-          working_directory: ~/opencti/external-import/proofpoint-et-reputation
-          name: Build Docker image opencti/connector-proofpoint-et-reputation
-          command: docker build -t opencti/connector-proofpoint-et-reputation:latest . && docker tag opencti/connector-proofpoint-et-reputation:latest opencti/connector-proofpoint-et-reputation:${CIRCLE_TAG}
-      - run:
-          name: Publish Docker Image to Docker Hub
-          command: |
-            echo "$DOCKERHUB_PASS" | docker login -u "$DOCKERHUB_USERNAME" --password-stdin
-            docker push opencti/connector-webhook:latest
-            docker push opencti/connector-webhook:${CIRCLE_TAG}
-            docker push opencti/connector-harfanglab:latest
-            docker push opencti/connector-harfanglab:${CIRCLE_TAG}
-            docker push opencti/connector-intel471_v2:latest
-            docker push opencti/connector-intel471_v2:${CIRCLE_TAG}
-            docker push opencti/connector-zvelo:latest
-            docker push opencti/connector-zvelo:${CIRCLE_TAG}            
-            docker push opencti/connector-google-secops-siem:latest
-            docker push opencti/connector-google-secops-siem:${CIRCLE_TAG}
-            docker push opencti/connector-zscaler:latest
-            docker push opencti/connector-zscaler:${CIRCLE_TAG}
-            docker push opencti/connector-hunt-io:latest
-            docker push opencti/connector-hunt-io:${CIRCLE_TAG}
-            docker push opencti/connector-ibm-xti:latest
-            docker push opencti/connector-ibm-xti:${CIRCLE_TAG}
-            docker push opencti/connector-rst-ioc-lookup:latest
-            docker push opencti/connector-rst-ioc-lookup:${CIRCLE_TAG}
-            docker push opencti/connector-proofpoint-et-reputation:latest
-            docker push opencti/connector-proofpoint-et-reputation:${CIRCLE_TAG}
-      - slack/notify:
-          event: fail
-          template: basic_fail_1
-      - ms-teams/report:
-          only_on_fail: true
-          webhook_url: $MS_TEAMS_WEBHOOK_URL
-  build_fips_1:
-    working_directory: ~/opencti
-    docker:
-      - image: cimg/base:stable-20.04
-    steps:
-      - checkout
-      - setup_remote_docker
-      - run: sudo apt-get update -qq && sudo apt install curl gettext-base
-      - run:
-          working_directory: ~/opencti/internal-import-file/import-file-stix
-          name: Build Docker image opencti/connector-import-file-stix
-          command: docker build -f Dockerfile_fips -t opencti/connector-import-file-stix:latest-fips . && docker tag opencti/connector-import-file-stix:latest-fips opencti/connector-import-file-stix:${CIRCLE_TAG}-fips
-      - run:
-          working_directory: ~/opencti/internal-import-file/import-document
-          name: Build Docker image opencti/connector-import-document
-          command: docker build -f Dockerfile_fips -t opencti/connector-import-document:latest-fips . && docker tag opencti/connector-import-document:latest-fips opencti/connector-import-document:${CIRCLE_TAG}-fips
-      - run:
-          working_directory: ~/opencti/internal-export-file/export-file-stix
-          name: Build Docker image opencti/connector-export-file-stix
-          command: docker build -f Dockerfile_fips -t opencti/connector-export-file-stix:latest-fips . && docker tag opencti/connector-export-file-stix:latest-fips opencti/connector-export-file-stix:${CIRCLE_TAG}-fips
-      - run:
-          working_directory: ~/opencti/internal-export-file/export-file-csv
-          name: Build Docker image opencti/connector-export-file-csv
-          command: docker build -f Dockerfile_fips -t opencti/connector-export-file-csv:latest-fips . && docker tag opencti/connector-export-file-csv:latest-fips opencti/connector-export-file-csv:${CIRCLE_TAG}-fips
-      - run:
-          working_directory: ~/opencti/internal-export-file/export-file-txt
-          name: Build Docker image opencti/connector-export-file-txt
-          command: docker build -f Dockerfile_fips -t opencti/connector-export-file-txt:latest-fips . && docker tag opencti/connector-export-file-txt:latest-fips opencti/connector-export-file-txt:${CIRCLE_TAG}-fips
-      - run:
-          name: Publish Docker Image to Docker Hub
-          command: |
-            echo "$DOCKERHUB_PASS" | docker login -u "$DOCKERHUB_USERNAME" --password-stdin
-            docker push opencti/connector-import-file-stix:latest-fips
-            docker push opencti/connector-import-file-stix:${CIRCLE_TAG}-fips
-            docker push opencti/connector-import-document:latest-fips
-            docker push opencti/connector-import-document:${CIRCLE_TAG}-fips
-            docker push opencti/connector-export-file-stix:latest-fips
-            docker push opencti/connector-export-file-stix:${CIRCLE_TAG}-fips
-            docker push opencti/connector-export-file-csv:latest-fips
-            docker push opencti/connector-export-file-csv:${CIRCLE_TAG}-fips
-            docker push opencti/connector-export-file-txt:latest-fips
-            docker push opencti/connector-export-file-txt:${CIRCLE_TAG}-fips
-      - slack/notify:
-          event: fail
-          template: basic_fail_1
-      - ms-teams/report:
-          only_on_fail: true
-          webhook_url: $MS_TEAMS_WEBHOOK_URL
-  build_rolling_1:
-    working_directory: ~/opencti
-    docker:
-      - image: cimg/base:stable-20.04
-    steps:
-      - checkout
-      - setup_remote_docker
-      - run: sudo apt-get update -qq && sudo apt install curl gettext-base
-      - run:
-          working_directory: ~/opencti
-          name: Replace pycti requirement of stable version with latest master branch code
-          command: find . -name requirements.txt -exec sed 's|^pycti==.*$|pycti @ git+https://github.com/OpenCTI-Platform/client-python@master|' -i {} \;
-      - run:
-          working_directory: ~/opencti/internal-import-file/import-file-stix
-          name: Build Docker image opencti/connector-import-file-stix
-          command: docker build -t opencti/connector-import-file-stix:rolling .
-      - run:
-          working_directory: ~/opencti/internal-import-file/import-document
-          name: Build Docker image opencti/connector-import-document
-          command: docker build -t opencti/connector-import-document:rolling .
-      - run:
-          working_directory: ~/opencti/internal-export-file/export-file-stix
-          name: Build Docker image opencti/connector-export-file-stix
-          command: docker build -t opencti/connector-export-file-stix:rolling .
-      - run:
-          working_directory: ~/opencti/internal-export-file/export-file-txt
-          name: Build Docker image opencti/connector-export-file-txt
-          command: docker build -t opencti/connector-export-file-txt:rolling .
-      - run:
-          working_directory: ~/opencti/internal-enrichment/hygiene
-          name: Build Docker image opencti/connector-hygiene
-          command: docker build -t opencti/connector-hygiene:rolling .
-      - run:
-          working_directory: ~/opencti/external-import/alienvault
-          name: Build Docker image opencti/connector-alienvault
-          command: docker build -t opencti/connector-alienvault:rolling .
-      - run:
-          working_directory: ~/opencti/external-import/diode-import
-          name: Build Docker image opencti/connector-diode-import
-          command: docker build -t opencti/connector-diode-import:rolling .
-      - run:
-          working_directory: ~/opencti/external-import/wiz
-          name: Build Docker image opencti/connector-wiz
-          command: docker build -t opencti/connector-wiz:rolling .
-      - run:
-          working_directory: ~/opencti/external-import/crowdstrike
-          name: Build Docker image opencti/connector-crowdstrike
-          command: docker build -t opencti/connector-crowdstrike:rolling .
-      - run:
-          working_directory: ~/opencti/external-import/cuckoo
-          name: Build Docker image opencti/connector-cuckoo
-          command: docker build -t opencti/connector-cuckoo:rolling .
-      - run:
-          working_directory: ~/opencti/internal-export-file/export-file-csv
-          name: Build Docker image opencti/connector-export-file-csv
-          command: docker build -t opencti/connector-export-file-csv:rolling .
-      - run:
-          working_directory: ~/opencti/external-import/cape
-          name: Build Docker image opencti/connector-cape
-          command: docker build -t opencti/connector-cape:rolling .
-      - run:
-          working_directory: ~/opencti/external-import/misp
-          name: Build Docker image opencti/connector-misp
-          command: docker build -t opencti/connector-misp:rolling .
-      - run:
-          working_directory: ~/opencti/external-import/mitre
-          name: Build Docker image opencti/connector-mitre
-          command: docker build -t opencti/connector-mitre:rolling .
-      - run:
-          working_directory: ~/opencti/external-import/opencti
-          name: Build Docker image opencti/connector-opencti
-          command: docker build -t opencti/connector-opencti:rolling .
-      - run:
-          working_directory: ~/opencti/external-import/cve
-          name: Build Docker image opencti/connector-cve
-          command: docker build -t opencti/connector-cve:rolling .
-      - run:
-          working_directory: ~/opencti/internal-enrichment/ipinfo
-          name: Build Docker image opencti/connector-ipinfo
-          command: docker build -t opencti/connector-ipinfo:rolling .
-      - run:
-          working_directory: ~/opencti/internal-enrichment/virustotal
-          name: Build Docker image opencti/connector-virustotal
-          command: docker build -t opencti/connector-virustotal:rolling .
-      - run:
-          working_directory: ~/opencti/internal-enrichment/virustotal-downloader
-          name: Build Docker image opencti/connector-virustotal-downloader
-          command: docker build -t opencti/connector-virustotal-downloader:rolling .
-      - run:
-          working_directory: ~/opencti/external-import/lastinfosec
-          name: Build Docker image opencti/connector-lastinfosec
-          command: docker build -t opencti/connector-lastinfosec:rolling .
-      - run:
-          working_directory: ~/opencti/external-import/malpedia
-          name: Build Docker image opencti/connector-malpedia
-          command: docker build -t opencti/connector-malpedia:rolling .
-      - run:
-          working_directory: ~/opencti/external-import/mwdb
-          name: Build Docker image opencti/connector-mwdb
-          command: docker build -t opencti/connector-mwdb:rolling .
-      - run:
-          working_directory: ~/opencti/external-import/riskiq
-          name: Build Docker image opencti/connector-riskiq
-          command: docker build -t opencti/connector-riskiq:rolling .
-      - run:
-          working_directory: ~/opencti/external-import/valhalla
-          name: Build Docker image opencti/connector-valhalla
-          command: docker build -t opencti/connector-valhalla:rolling .
-      - run:
-          working_directory: ~/opencti/stream/tanium
-          name: Build Docker image opencti/connector-tanium
-          command: docker build -t opencti/connector-tanium:rolling .
-      - run:
-          working_directory: ~/opencti/external-import/mandiant
-          name: Build Docker image opencti/connector-mandiant
-          command: docker build -t opencti/connector-mandiant:rolling .
-      - run:
-          working_directory: ~/opencti/external-import/kaspersky
-          name: Build Docker image opencti/connector-kaspersky
-          command: docker build -t opencti/connector-kaspersky:rolling .
-      - run:
-          working_directory: ~/opencti/internal-enrichment/greynoise
-          name: Build Docker image opencti/connector-greynoise
-          command: docker build -t opencti/connector-greynoise:rolling .
-      - run:
-          working_directory: ~/opencti/external-import/taxii2
-          name: Build Docker image opencti/connector-taxii2
-          command: docker build -t opencti/connector-taxii2:rolling .
-      - run:
-          working_directory: ~/opencti/external-import/thehive
-          name: Build Docker image opencti/connector-thehive
-          command: docker build -t opencti/connector-thehive:rolling .
-      - run:
-          working_directory: ~/opencti/internal-enrichment/abuseipdb
-          name: Build Docker image opencti/connector-abuseipdb
-          command: docker build -t opencti/connector-abuseipdb:rolling .
-      - run:
-          working_directory: ~/opencti/external-import/urlhaus
-          name: Build Docker image opencti/connector-urlhaus
-          command: docker build -t opencti/connector-urlhaus:rolling .
-      - run:
-          working_directory: ~/opencti/internal-enrichment/malbeacon
-          name: Build Docker image opencti/connector-malbeacon
-          command: docker build -t opencti/connector-malbeacon:rolling .
-      - run:
-          working_directory: ~/opencti/internal-enrichment/crowdsec
-          name: Build Docker image opencti/connector-crowdsec
-          command: docker build -t opencti/connector-crowdsec:rolling .
-      - run:
-          working_directory: ~/opencti/internal-enrichment/sophoslabs-intelix
-          name: Build Docker image opencti/connector-sophoslabs-intelix
-          command: docker build -t opencti/connector-sophoslabs-intelix:rolling .
-      - run:
-          working_directory: ~/opencti/external-import/flashpoint
-          name: Build Docker image opencti/connector-flashpoint
-          command: docker build -t opencti/connector-flashpoint:rolling .
-      - run:
-          working_directory: ~/opencti/internal-enrichment/tagger
-          name: Build Docker image opencti/connector-tagger
-          command: docker build -t opencti/connector-tagger:rolling .
-      - run:
-          working_directory: ~/opencti/external-import/eset
-          name: Build Docker image opencti/connector-eset
-          command: docker build -t opencti/connector-eset:rolling .
-      - run:
-          working_directory: ~/opencti/external-import/silobreaker
-          name: Build Docker image opencti/connector-silobreaker
-          command: docker build -t opencti/connector-silobreaker:rolling .
-      - run:
-          working_directory: ~/opencti/external-import/cybersixgill
-          name: Build Docker image opencti/connector-cybersixgill
-          command: docker build -t opencti/connector-cybersixgill:rolling .
-      - run:
-          working_directory: ~/opencti/external-import/tweetfeed
-          name: Build Docker image opencti/connector-tweetfeed
-          command: docker build -t opencti/connector-tweetfeed:rolling .
-      - run:
-          working_directory: ~/opencti/external-import/threatfox
-          name: Build Docker image opencti/connector-threatfox
-          command: docker build -t opencti/connector-threatfox:rolling .
-      - run:
-          working_directory: ~/opencti/internal-enrichment/vmray-analyzer
-          name: Build Docker image opencti/connector-vmray-analyzer
-          command: docker build -t opencti/connector-vmray-analyzer:rolling .
-      - run:
-          working_directory: ~/opencti/stream/virustotal-livehunt-rules
-          name: Build Docker image opencti/connector-virustotal-livehunt-rules
-          command: docker build -t opencti/connector-virustotal-livehunt-rules:rolling .
-      - run:
-          working_directory: ~/opencti/stream/taxii-post
-          name: Build Docker image opencti/connector-taxii-post
-          command: docker build -t opencti/connector-taxii-post:rolling .
-      - run:
-          working_directory: ~/opencti/external-import/feedly
-          name: Build Docker image opencti/connector-feedly
-          command: docker build -t opencti/connector-feedly:rolling .
-      - run:
-          working_directory: ~/opencti/stream/logrhythm
-          name: Build Docker image opencti/connector-logrhythm
-          command: docker build -t opencti/connector-logrhythm:rolling .
-      - run:
-          working_directory: ~/opencti/internal-enrichment/orion-malware
-          name: Build Docker image opencti/connector-orion-malware
-          command: docker build -t opencti/connector-orion-malware:rolling .
-      - run:
-          working_directory: ~/opencti/external-import/comlaude
-          name: Build Docker image opencti/connector-comlaude
-          command: docker build -t opencti/connector-comlaude:rolling .
-      - run:
-          working_directory: ~/opencti/external-import/crtsh
-          name: Build Docker image opencti/connector-crtsh
-          command: docker build -t opencti/connector-crtsh:rolling .
-      - run:
-          working_directory: ~/opencti/external-import/rst-report-hub
-          name: Build Docker image opencti/connector-rst-report-hub
-          command: docker build -t opencti/connector-rst-report-hub:rolling .
-      - run:
-          working_directory: ~/opencti/external-import/rst-threat-feed
-          name: Build Docker image opencti/connector-rst-threat-feed
-          command: docker build -t opencti/connector-rst-threat-feed:rolling .
-      - run:
-          working_directory: ~/opencti/internal-enrichment/hostio
-          name: Build Docker image opencti/connector-hostio
-          command: docker build -t opencti/connector-hostio:rolling .
-      - run:
-          working_directory: ~/opencti/external-import/intelfinder
-          name: Build Docker image opencti/connector-intelfinder
-          command: docker build -t opencti/connector-intelfinder:rolling .
-      - run:
-          working_directory: ~/opencti/internal-export-file/export-ttps-file-navigator
-          name: Build Docker image opencti/connector-export-ttps-file-navigator
-          command: docker build -t opencti/connector-export-ttps-file-navigator:rolling .
-      - run:
-          working_directory: ~/opencti/external-import/google-drive
-          name: Build Docker image opencti/connector-google-drive
-          command: docker build -t opencti/connector-google-drive:rolling .
-      - run:
-          working_directory: ~/opencti/stream/crowdstrike-endpoint-security
-          name: Build Docker image opencti/connector-crowdstrike-endpoint-security
-          command: docker build -t opencti/connector-crowdstrike-endpoint-security:rolling .
-      - run:
-          working_directory: ~/opencti/internal-enrichment/dnstwist
-          name: Build Docker image opencti/connector-dnstwist
-          command: docker build -t opencti/connector-dnstwist:rolling .
-      - run:
-          working_directory: ~/opencti/external-import/cpe
-          name: Build Docker image opencti/connector-cpe
-          command: docker build -t opencti/connector-cpe:rolling .
-      - run:
-          working_directory: ~/opencti/internal-enrichment/urlscan-enrichment
-          name: Build Docker image opencti/connector-urlscan-enrichment
-          command: docker build -t opencti/connector-urlscan-enrichment:rolling .
-      - run:
-          working_directory: ~/opencti/external-import/mitre-atlas
-          name: Build Docker image opencti/connector-mitre-atlas
-          command: docker build -t opencti/connector-mitre-atlas:rolling .
-      - run:
-          working_directory: ~/opencti/external-import/malcore
-          name: Build Docker image opencti/connector-malcore
-          command: docker build -t opencti/connector-malcore:rolling .
-      - run:
-          working_directory: ~/opencti/external-import/infoblox
-          name: Build Docker image opencti/connector-infoblox
-          command: docker build -t opencti/connector-infoblox:rolling .
-      - run:
-          working_directory: ~/opencti/external-import/cisco-sma
-          name: Build Docker image opencti/connector-cisco-sma
-          command: docker build -t opencti/connector-cisco-sma:rolling .
-      - run:
-          working_directory: ~/opencti/external-import/fortinet-ti
-          name: Build Docker image opencti/connector-fortinet-ti
-          command: docker build -t opencti/connector-fortinet-ti:rolling .
-      - run:
-          working_directory: ~/opencti/internal-enrichment/safebrowsing
-          name: Build Docker image opencti/connector-google-safebrowsing
-          command: docker build -t opencti/connector-google-safebrowsing:rolling .
-      - run:
-          working_directory: ~/opencti/external-import/cofense
-          name: Build Docker image opencti/connector-cofense
-          command: docker build -t opencti/connector-cofense:rolling .
-      - run:
-          working_directory: ~/opencti/external-import/group-ib
-          name: Build Docker image opencti/connector-group-ib
-          command: docker build -t opencti/connector-group-ib:rolling .
-      - run:
-          working_directory: ~/opencti/internal-enrichment/first-epss
-          name: Build Docker image opencti/connector-first-epss
-          command: docker build -t opencti/connector-first-epss:rolling .
-      - run:
-          working_directory: ~/opencti/internal-enrichment/reversinglabs-spectra-analyze
-          name: Build Docker image opencti/connector-reversinglabs-spectra-analyze
-          command: docker build -t opencti/connector-reversinglabs-spectra-analyze:rolling .
-      - run:
-          working_directory: ~/opencti/internal-enrichment/shadowtrackr
-          name: Build Docker image opencti/connector-shadowtrackr
-          command: docker build -t opencti/connector-shadowtrackr:rolling .
-      - run:
-          working_directory: ~/opencti/internal-enrichment/greynoise-vuln
-          name: Build Docker image opencti/connector-greynoise-vuln
-          command: docker build -t opencti/connector-greynoise-vuln:rolling .
-      - run:
-          working_directory: ~/opencti/external-import/tenable-vuln-management
-          name: Build Docker image opencti/connector-tenable-vuln-management
-          command: docker build -t opencti/connector-tenable-vuln-management:rolling .
-      - run:
-          working_directory: ~/opencti/internal-enrichment/attribution-tools
-          name: Build Docker image opencti/connector-attribution-tools
-          command: docker build -t opencti/connector-attribution-tools:rolling .
-      - run:
-          working_directory: ~/opencti/external-import/tenable-security-center
-          name: Build Docker image opencti/connector-tenable-security-center
-          command: docker build -t opencti/connector-tenable-security-center:rolling .
-      - run:
-          working_directory: ~/opencti/external-import/ipsum
-          name: Build Docker image opencti/connector-ipsum
-          command: docker build -t opencti/connector-ipsum:rolling .
-      - run:
-          name: Publish Docker Image to Docker Hub
-          command: |
-            echo "$DOCKERHUB_PASS" | docker login -u "$DOCKERHUB_USERNAME" --password-stdin
-            docker push opencti/connector-import-file-stix:rolling
-            docker push opencti/connector-import-document:rolling
-            docker push opencti/connector-export-file-stix:rolling
-            docker push opencti/connector-export-file-csv:rolling
-            docker push opencti/connector-export-file-txt:rolling
-            docker push opencti/connector-hygiene:rolling
-            docker push opencti/connector-alienvault:rolling
-            docker push opencti/connector-diode-import:rolling
-            docker push opencti/connector-wiz:rolling
-            docker push opencti/connector-crowdstrike:rolling
-            docker push opencti/connector-cuckoo:rolling
-            docker push opencti/connector-cape:rolling
-            docker push opencti/connector-misp:rolling
-            docker push opencti/connector-mitre:rolling
-            docker push opencti/connector-opencti:rolling
-            docker push opencti/connector-cve:rolling
-            docker push opencti/connector-ipinfo:rolling
-            docker push opencti/connector-virustotal:rolling
-            docker push opencti/connector-virustotal-downloader:rolling
-            docker push opencti/connector-lastinfosec:rolling
-            docker push opencti/connector-malpedia:rolling
-            docker push opencti/connector-mwdb:rolling
-            docker push opencti/connector-riskiq:rolling
-            docker push opencti/connector-valhalla:rolling
-            docker push opencti/connector-tanium:rolling
-            docker push opencti/connector-mandiant:rolling
-            docker push opencti/connector-kaspersky:rolling
-            docker push opencti/connector-greynoise:rolling
-            docker push opencti/connector-taxii2:rolling
-            docker push opencti/connector-thehive:rolling
-            docker push opencti/connector-abuseipdb:rolling
-            docker push opencti/connector-urlhaus:rolling
-            docker push opencti/connector-malbeacon:rolling
-            docker push opencti/connector-crowdsec:rolling
-            docker push opencti/connector-sophoslabs-intelix:rolling
-            docker push opencti/connector-flashpoint:rolling
-            docker push opencti/connector-tagger:rolling
-            docker push opencti/connector-eset:rolling
-            docker push opencti/connector-silobreaker:rolling
-            docker push opencti/connector-cybersixgill:rolling
-            docker push opencti/connector-tweetfeed:rolling
-            docker push opencti/connector-threatfox:rolling
-            docker push opencti/connector-vmray-analyzer:rolling
-            docker push opencti/connector-virustotal-livehunt-rules:rolling
-            docker push opencti/connector-taxii-post:rolling
-            docker push opencti/connector-feedly:rolling
-            docker push opencti/connector-logrhythm:rolling
-            docker push opencti/connector-orion-malware:rolling
-            docker push opencti/connector-comlaude:rolling
-            docker push opencti/connector-crtsh:rolling
-            docker push opencti/connector-rst-report-hub:rolling
-            docker push opencti/connector-rst-threat-feed:rolling
-            docker push opencti/connector-hostio:rolling
-            docker push opencti/connector-intelfinder:rolling
-            docker push opencti/connector-export-ttps-file-navigator:rolling
-            docker push opencti/connector-google-drive:rolling
-            docker push opencti/connector-crowdstrike-endpoint-security:rolling
-            docker push opencti/connector-dnstwist:rolling
-            docker push opencti/connector-cpe:rolling
-            docker push opencti/connector-urlscan-enrichment:rolling
-            docker push opencti/connector-mitre-atlas:rolling
-            docker push opencti/connector-malcore:rolling
-            docker push opencti/connector-infoblox:rolling
-            docker push opencti/connector-cisco-sma:rolling
-            docker push opencti/connector-fortinet-ti:rolling
-            docker push opencti/connector-google-safebrowsing:rolling
-            docker push opencti/connector-cofense:rolling
-            docker push opencti/connector-group-ib:rolling
-            docker push opencti/connector-first-epss:rolling
-            docker push opencti/connector-reversinglabs-spectra-analyze:rolling
-            docker push opencti/connector-shadowtrackr:rolling
-            docker push opencti/connector-greynoise-vuln:rolling
-            docker push opencti/connector-tenable-vuln-management:rolling
-            docker push opencti/connector-attribution-tools:rolling
-            docker push opencti/connector-tenable-security-center:rolling
-            docker push opencti/connector-ipsum:rolling
-      - slack/notify:
-          event: fail
-          template: basic_fail_1
-      - ms-teams/report:
-          only_on_fail: true
-          webhook_url: $MS_TEAMS_WEBHOOK_URL
-  build_rolling_2:
-    working_directory: ~/opencti
-    docker:
-      - image: cimg/base:stable-20.04
-    steps:
-      - checkout
-      - setup_remote_docker
-      - run: sudo apt-get update -qq && sudo apt install curl gettext-base
-      - run:
-          working_directory: ~/opencti
-          name: Replace pycti requirement of stable version with latest master branch code
-          command: find . -name requirements.txt -exec sed 's|^pycti==.*$|pycti @ git+https://github.com/OpenCTI-Platform/client-python@master|' -i {} \;
-      - run:
-          working_directory: ~/opencti/external-import/sekoia
-          name: Build Docker image opencti/connector-sekoia
-          command: docker build -t opencti/connector-sekoia:rolling .
-      - run:
-          working_directory: ~/opencti/internal-enrichment/hybrid-analysis-sandbox
-          name: Build Docker image opencti/connector-hybrid-analysis-sandbox
-          command: docker build -t opencti/connector-hybrid-analysis-sandbox:rolling .
-      - run:
-          working_directory: ~/opencti/stream/elastic
-          name: Build Docker image opencti/connector-elastic
-          command: docker build -t opencti/connector-elastic:rolling .
-      - run:
-          working_directory: ~/opencti/external-import/vxvault
-          name: Build Docker image opencti/connector-vxvault
-          command: docker build -t opencti/connector-vxvault:rolling .
-      - run:
-          working_directory: ~/opencti/internal-enrichment/shodan
-          name: Build Docker image opencti/connector-shodan
-          command: docker build -t opencti/connector-shodan:rolling .
-      - run:
-          working_directory: ~/opencti/internal-enrichment/shodan-internetdb
-          name: Build Docker image opencti/connector-shodan-internetdb
-          command: docker build -t opencti/connector-shodan-internetdb:rolling .
-      - run:
-          working_directory: ~/opencti/internal-enrichment/import-external-reference
-          name: Build Docker image opencti/connector-import-external-reference
-          command: docker build -t opencti/connector-import-external-reference:rolling .
-      - run:
-          working_directory: ~/opencti/stream/backup-files
-          name: Build Docker image opencti/connector-backup-files
-          command: docker build -t opencti/connector-backup-files:rolling .
-      - run:
-          working_directory: ~/opencti/external-import/threatmatch
-          name: Build Docker image opencti/connector-threatmatch
-          command: docker build -t opencti/connector-threatmatch:rolling .
-      - run:
-          working_directory: ~/opencti/external-import/restore-files
-          name: Build Docker image opencti/connector-restore-files
-          command: docker build -t opencti/connector-restore-files:rolling .
-      - run:
-          working_directory: ~/opencti/external-import/virustotal-livehunt-notifications
-          name: Build Docker image opencti/connector-virustotal-livehunt-notifications
-          command: docker build -t opencti/connector-virustotal-livehunt-notifications:rolling .
-      - run:
-          working_directory: ~/opencti/internal-enrichment/cape-sandbox
-          name: Build Docker image opencti/connector-cape-sandbox
-          command: docker build -t opencti/connector-cape-sandbox:rolling .
-      - run:
-          working_directory: ~/opencti/internal-enrichment/domaintools
-          name: Build Docker image opencti/connector-domaintools
-          command: docker build -t opencti/connector-domaintools:rolling .
-      - run:
-          working_directory: ~/opencti/internal-enrichment/intezer-sandbox
-          name: Build Docker image opencti/connector-intezer-sandbox
-          command: docker build -t opencti/connector-intezer-sandbox:rolling .
-      - run:
-          working_directory: ~/opencti/internal-enrichment/hatching-triage-sandbox
-          name: Build Docker image opencti/connector-hatching-triage-sandbox
-          command: docker build -t opencti/connector-hatching-triage-sandbox:rolling .
-      - run:
-          working_directory: ~/opencti/internal-enrichment/unpac-me
-          name: Build Docker image opencti/connector-unpac-me
-          command: docker build -t opencti/connector-unpac-me:rolling .
-      - run:
-          working_directory: ~/opencti/internal-enrichment/ivre
-          name: Build Docker image opencti/connector-ivre
-          command: docker build -t opencti/connector-ivre:rolling .
-      - run:
-          working_directory: ~/opencti/external-import/malwarebazaar-recent-additions
-          name: Build Docker image opencti/connector-malwarebazaar-recent-additions
-          command: docker build -t opencti/connector-malwarebazaar-recent-additions:rolling .
-      - run:
-          working_directory: ~/opencti/external-import/urlhaus-recent-payloads
-          name: Build Docker image opencti/connector-urlhaus-recent-payloads
-          command: docker build -t opencti/connector-urlhaus-recent-payloads:rolling .
-      - run:
-          working_directory: ~/opencti/internal-export-file/export-report-pdf
-          name: Build Docker image opencti/connector-export-report-pdf
-          command: docker build -t opencti/connector-export-report-pdf:rolling .
-      - run:
-          working_directory: ~/opencti/external-import/obstracts
-          name: Build Docker image opencti/connector-obstracts
-          command: docker build -t opencti/connector-obstracts:rolling .
-      - run:
-          working_directory: ~/opencti/external-import/stixify
-          name: Build Docker image opencti/connector-stixify
-          command: docker build -t opencti/connector-stixify:rolling .
-      - run:
-          working_directory: ~/opencti/external-import/vulmatch
-          name: Build Docker image opencti/connector-vulmatch
-          command: docker build -t opencti/connector-vulmatch:rolling .
-      - run:
-          working_directory: ~/opencti/external-import/siemrules
-          name: Build Docker image opencti/connector-siemrules
-          command: docker build -t opencti/connector-siemrules:rolling .
-      - run:
-          working_directory: ~/opencti/external-import/cisa-known-exploited-vulnerabilities
-          name: Build Docker image opencti/connector-cisa-known-exploited-vulnerabilities
-          command: docker build -t opencti/connector-cisa-known-exploited-vulnerabilities:rolling .
-      - run:
-          working_directory: ~/opencti/external-import/cyber-campaign-collection
-          name: Build Docker image opencti/connector-cyber-campaign-collection
-          command: docker build -t opencti/connector-cyber-campaign-collection:rolling .
-      - run:
-          working_directory: ~/opencti/external-import/socprime
-          name: Build Docker image opencti/connector-socprime
-          command: docker build -t opencti/connector-socprime:rolling .
-      - run:
-          working_directory: ~/opencti/external-import/urlscan
-          name: Build Docker image opencti/connector-urlscan
-          command: docker build -t opencti/connector-urlscan:rolling .
-      - run:
-          working_directory: ~/opencti/external-import/maltiverse
-          name: Build Docker image opencti/connector-maltiverse
-          command: docker build -t opencti/connector-maltiverse:rolling .
-      - run:
-          working_directory: ~/opencti/external-import/intel471
-          name: Build Docker image opencti/connector-intel471
-          command: docker build -t opencti/connector-intel471:rolling .
-      - run:
-          working_directory: ~/opencti/external-import/orange-cyberdefense
-          name: Build Docker image opencti/connector-orange-cyberdefense
-          command: docker build -t opencti/connector-orange-cyberdefense:rolling .
-      - run:
-          working_directory: ~/opencti/external-import/citalid
-          name: Build Docker image opencti/connector-citalid
-          command: docker build -t opencti/connector-citalid:rolling .
-      - run:
-          working_directory: ~/opencti/external-import/abuseipdb-ipblacklist
-          name: Build Docker image opencti/connector-abuseipdb-ipblacklist
-          command: docker build -t opencti/connector-abuseipdb-ipblacklist:rolling .
-      - run:
-          working_directory: ~/opencti/external-import/misp-feed
-          name: Build Docker image opencti/connector-misp-feed
-          command: docker build -t opencti/connector-misp-feed:rolling .
-      - run:
-          working_directory: ~/opencti/external-import/disarm-framework
-          name: Build Docker image opencti/connector-disarm-framework
-          command: docker build -t opencti/connector-disarm-framework:rolling .
-      - run:
-          working_directory: ~/opencti/external-import/chapsvision
-          name: Build Docker image opencti/connector-chapsvision
-          command: docker build -t opencti/connector-chapsvision:rolling .
-      - run:
-          working_directory: ~/opencti/external-import/abuse-ssl
-          name: Build Docker image opencti/connector-abuse-ssl
-          command: docker build -t opencti/connector-abuse-ssl:rolling .
-      - run:
-          working_directory: ~/opencti/external-import/ironnet
-          name: Build Docker image opencti/connector-ironnet
-          command: docker build -t opencti/connector-ironnet:rolling .
-      - run:
-          working_directory: ~/opencti/external-import/recorded-future
-          name: Build Docker image opencti/connector-recorded-future
-          command: docker build -t opencti/connector-recorded-future:rolling .
-      - run:
-          working_directory: ~/opencti/external-import/opencsam
-          name: Build Docker image opencti/connector-opencsam
-          command: docker build -t opencti/connector-opencsam:rolling .
-      - run:
-          working_directory: ~/opencti/internal-enrichment/joe-sandbox
-          name: Build Docker image opencti/connector-joe-sandbox
-          command: docker build -t opencti/connector-joe-sandbox:rolling .
-      - run:
-          working_directory: ~/opencti/external-import/crits
-          name: Build Docker image opencti/connector-crits
-          command: docker build -t opencti/connector-crits:rolling .
-      - run:
-          working_directory: ~/opencti/internal-enrichment/yara
-          name: Build Docker image opencti/connector-yara
-          command: docker build -t opencti/connector-yara:rolling .
-      - run:
-          working_directory: ~/opencti/internal-enrichment/ipqs
-          name: Build Docker image opencti/connector-ipqs
-          command: docker build -t opencti/connector-ipqs:rolling .
-      - run:
-          working_directory: ~/opencti/internal-enrichment/google-dns
-          name: Build Docker image opencti/connector-google-dns
-          command: docker build -t opencti/connector-google-dns:rolling .
-      - run:
-          working_directory: ~/opencti/stream/chronicle
-          name: Build Docker image opencti/connector-chronicle
-          command: docker build -t opencti/connector-chronicle:rolling .
-      - run:
-          working_directory: ~/opencti/external-import/zerofox
-          name: Build Docker image opencti/connector-zerofox
-          command: docker build -t opencti/connector-zerofox:rolling .
-      - run:
-          working_directory: ~/opencti/internal-enrichment/recordedfuture-enrichment
-          name: Build Docker image opencti/connector-recordedfuture-enrichment
-          command: docker build -t opencti/connector-recordedfuture-enrichment:rolling .
-      - run:
-          working_directory: ~/opencti/internal-enrichment/lastinfosec
-          name: Build Docker image opencti/connector-lastinfosec-enrichment
-          command: docker build -t opencti/connector-lastinfosec-enrichment:rolling .
-      - run:
-          working_directory: ~/opencti/external-import/stopforumspam
-          name: Build Docker image opencti/connector-stopforumspam
-          command: docker build -t opencti/connector-stopforumspam:rolling .
-      - run:
-          working_directory: ~/opencti/external-import/phishunt
-          name: Build Docker image opencti/connector-phishunt
-          command: docker build -t opencti/connector-phishunt:rolling .
-      - run:
-          working_directory: ~/opencti/external-import/cluster25
-          name: Build Docker image opencti/connector-cluster25
-          command: docker build -t opencti/connector-cluster25:rolling .
-      - run:
-          working_directory: ~/opencti/external-import/ransomwarelive
-          name: Build Docker image opencti/connector-ransomwarelive
-          command: docker build -t opencti/connector-ransomwarelive:rolling .
-      - run:
-          working_directory: ~/opencti/external-import/anyrun-feed
-          name: Build Docker image opencti/connector-anyrun-feed
-          command: docker build -t opencti/connector-anyrun-feed:rolling .
-      - run:
-          working_directory: ~/opencti/internal-enrichment/anyrun-task
-          name: Build Docker image opencti/connector-anyrun-task
-          command: docker build -t opencti/connector-anyrun-task:rolling .
-      - run:
-          working_directory: ~/opencti/external-import/greynoise-feed
-          name: Build Docker image opencti/connector-greynoise-feed
-          command: docker build -t opencti/connector-greynoise-feed:rolling .
-      - run:
-          working_directory: ~/opencti/internal-enrichment/rst-noise-control
-          name: Build Docker image opencti/connector-rst-noise-control
-          command: docker build -t opencti/connector-rst-noise-control:rolling .
-      - run:
-          working_directory: ~/opencti/external-import/red-flag-domains
-          name: Build Docker image opencti/connector-red-flag-domains
-          command: docker build -t opencti/connector-red-flag-domains:rolling .
-      - run:
-          working_directory: ~/opencti/external-import/shadowserver
-          name: Build Docker image opencti/connector-shadowserver
-          command: docker build -t opencti/connector-shadowserver:rolling .
-      - run:
-          working_directory: ~/opencti/internal-enrichment/reversinglabs-malware-presence
-          name: Build Docker image opencti/connector-reversinglabs-malware-presence
-          command: docker build -t opencti/connector-reversinglabs-malware-presence:rolling .
-      - run:
-          working_directory: ~/opencti/stream/jira
-          name: Build Docker image opencti/connector-jira
-          command: docker build -t opencti/connector-jira:rolling .
-      - run:
-          working_directory: ~/opencti/internal-enrichment/reversinglabs-spectra-intel-submission
-          name: Build Docker image opencti/connector-reversinglabs-spectra-intel-submission
-          command: docker build -t opencti/connector-reversinglabs-spectra-intel-submission:rolling .
-      - run:
-          working_directory: ~/opencti/internal-import-file/import-file-misp
-          name: Build Docker image opencti/connector-import-file-misp
-          command: docker build -t opencti/connector-import-file-misp:rolling .
-      - run:
-          working_directory: ~/opencti/external-import/tanium-incidents
-          name: Build Docker image opencti/connector-tanium-incidents
-          command: docker build -t opencti/connector-tanium-incidents:rolling .
-      - run:
-          working_directory: ~/opencti/stream/tanium-intel
-          name: Build Docker image opencti/connector-tanium-intel
-          command: docker build -t opencti/connector-tanium-intel:rolling .
-      - run:
-          working_directory: ~/opencti/stream/qradar
-          name: Build Docker image opencti/connector-qradar
-          command: docker build -t opencti/connector-qradar:rolling .
-      - run:
-          working_directory: ~/opencti/stream/stream-exporter
-          name: Build Docker image opencti/connector-stream-exporter
-          command: docker build -t opencti/connector-stream-exporter:rolling .
-      - run:
-          working_directory: ~/opencti/external-import/stream-importer
-          name: Build Docker image opencti/connector-stream-importer
-          command: docker build -t opencti/connector-stream-importer:rolling .
-      - run:
-          name: Publish Docker Image to Docker Hub
-          command: |
-            echo "$DOCKERHUB_PASS" | docker login -u "$DOCKERHUB_USERNAME" --password-stdin
-            docker push opencti/connector-sekoia:rolling
-            docker push opencti/connector-hybrid-analysis-sandbox:rolling
-            docker push opencti/connector-elastic:rolling
-            docker push opencti/connector-vxvault:rolling
-            docker push opencti/connector-shodan:rolling
-            docker push opencti/connector-shodan-internetdb:rolling
-            docker push opencti/connector-import-external-reference:rolling
-            docker push opencti/connector-backup-files:rolling
-            docker push opencti/connector-threatmatch:rolling
-            docker push opencti/connector-restore-files:rolling
-            docker push opencti/connector-virustotal-livehunt-notifications:rolling
-            docker push opencti/connector-cape-sandbox:rolling
-            docker push opencti/connector-domaintools:rolling
-            docker push opencti/connector-intezer-sandbox:rolling
-            docker push opencti/connector-hatching-triage-sandbox:rolling
-            docker push opencti/connector-unpac-me:rolling
-            docker push opencti/connector-ivre:rolling
-            docker push opencti/connector-malwarebazaar-recent-additions:rolling
-            docker push opencti/connector-urlhaus-recent-payloads:rolling
-            docker push opencti/connector-export-report-pdf:rolling
-            docker push opencti/connector-obstracts:rolling
-            docker push opencti/connector-stixify:rolling
-            docker push opencti/connector-vulmatch:rolling
-            docker push opencti/connector-siemrules:rolling
-            docker push opencti/connector-cisa-known-exploited-vulnerabilities:rolling
-            docker push opencti/connector-cyber-campaign-collection:rolling
-            docker push opencti/connector-socprime:rolling
-            docker push opencti/connector-urlscan:rolling
-            docker push opencti/connector-maltiverse:rolling
-            docker push opencti/connector-intel471:rolling
-            docker push opencti/connector-orange-cyberdefense:rolling
-            docker push opencti/connector-citalid:rolling
-            docker push opencti/connector-abuseipdb-ipblacklist:rolling
-            docker push opencti/connector-misp-feed:rolling
-            docker push opencti/connector-disarm-framework:rolling
-            docker push opencti/connector-chapsvision:rolling
-            docker push opencti/connector-abuse-ssl:rolling
-            docker push opencti/connector-ironnet:rolling
-            docker push opencti/connector-recorded-future:rolling
-            docker push opencti/connector-opencsam:rolling
-            docker push opencti/connector-joe-sandbox:rolling
-            docker push opencti/connector-crits:rolling
-            docker push opencti/connector-yara:rolling
-            docker push opencti/connector-ipqs:rolling
-            docker push opencti/connector-google-dns:rolling
-            docker push opencti/connector-chronicle:rolling
-            docker push opencti/connector-zerofox:rolling
-            docker push opencti/connector-recordedfuture-enrichment:rolling
-            docker push opencti/connector-lastinfosec-enrichment:rolling
-            docker push opencti/connector-stopforumspam:rolling
-            docker push opencti/connector-phishunt:rolling
-            docker push opencti/connector-cluster25:rolling
-            docker push opencti/connector-ransomwarelive:rolling
-            docker push opencti/connector-anyrun-feed:rolling
-            docker push opencti/connector-anyrun-task:rolling
-            docker push opencti/connector-greynoise-feed:rolling
-            docker push opencti/connector-rst-noise-control:rolling
-            docker push opencti/connector-red-flag-domains:rolling
-            docker push opencti/connector-shadowserver:rolling
-            docker push opencti/connector-reversinglabs-malware-presence:rolling
-            docker push opencti/connector-jira:rolling
-            docker push opencti/connector-reversinglabs-spectra-intel-submission:rolling
-            docker push opencti/connector-import-file-misp:rolling
-            docker push opencti/connector-tanium-incidents:rolling
-            docker push opencti/connector-tanium-intel:rolling
-            docker push opencti/connector-qradar:rolling
-            docker push opencti/connector-stream-exporter:rolling
-            docker push opencti/connector-stream-importer:rolling
-      - slack/notify:
-          event: fail
-          template: basic_fail_1
-      - ms-teams/report:
-          only_on_fail: true
-          webhook_url: $MS_TEAMS_WEBHOOK_URL
-  build_rolling_3:
-    working_directory: ~/opencti
-    docker:
-      - image: cimg/base:stable-20.04
-    steps:
-      - checkout
-      - setup_remote_docker
-      - run: sudo apt-get update -qq && sudo apt install curl gettext-base
-      - run:
-          working_directory: ~/opencti
-          name: Replace pycti requirement of stable version with latest master branch code
-          command: find . -name requirements.txt -exec sed 's|^pycti==.*$|pycti @ git+https://github.com/OpenCTI-Platform/client-python@master|' -i {} \;
-      - run:
-          working_directory: ~/opencti/stream/sentinel
-          name: Build Docker image opencti/connector-sentinel
-          command: docker build -t opencti/connector-sentinel:rolling .
-      - run:
-          working_directory: ~/opencti/external-import/sentinel-incidents
-          name: Build Docker image opencti/connector-sentinel-incidents
-          command: docker build -t opencti/connector-sentinel-incidents:rolling .
-      - run:
-          working_directory: ~/opencti/stream/sentinel-intel
-          name: Build Docker image opencti/connector-sentinel-intel
-          command: docker build -t opencti/connector-sentinel-intel:rolling .
-      - run:
-          working_directory: ~/opencti/external-import/harfanglab-incidents
-          name: Build Docker image opencti/connector-harfanglab-incidents
-          command: docker build -t opencti/connector-harfanglab-incidents:rolling .
-      - run:
-          working_directory: ~/opencti/stream/harfanglab-intel
-          name: Build Docker image opencti/connector-harfanglab-intel
-          command: docker build -t opencti/connector-harfanglab-intel:rolling .
-      - run:
-          working_directory: ~/opencti/stream/splunk
-          name: Build Docker image opencti/connector-splunk
-          command: docker build -t opencti/connector-splunk:rolling .
-      - run:
-          working_directory: ~/opencti/internal-enrichment/riskiq-passive-total
-          name: Build Docker image opencti/connector-riskiq-passive-total
-          command: docker build -t opencti/connector-riskiq-passive-total:rolling .
-      - run:
-          working_directory: ~/opencti/external-import/lia-file-feed
-          name: Build Docker image opencti/connector-lia-file-feed
-          command: docker build -t opencti/connector-lia-file-feed:rolling .
-      - run:
-          name: Publish Docker Image to Docker Hub
-          command: |
-            echo "$DOCKERHUB_PASS" | docker login -u "$DOCKERHUB_USERNAME" --password-stdin
-            docker push opencti/connector-sentinel:rolling
-            docker push opencti/connector-sentinel-incidents:rolling
-            docker push opencti/connector-sentinel-intel:rolling
-            docker push opencti/connector-harfanglab-incidents:rolling
-            docker push opencti/connector-harfanglab-intel:rolling
-            docker push opencti/connector-splunk:rolling
-            docker push opencti/connector-riskiq-passive-total:rolling
-            docker push opencti/connector-lia-file-feed:rolling
-      - slack/notify:
-          event: fail
-          template: basic_fail_1
-      - ms-teams/report:
-          only_on_fail: true
-          webhook_url: $MS_TEAMS_WEBHOOK_URL
-  build_rolling_4:
-    working_directory: ~/opencti
-    docker:
-      - image: cimg/base:stable-20.04
-    steps:
-      - checkout
-      - setup_remote_docker
-      - run: sudo apt-get update -qq && sudo apt install curl gettext-base
-      - run:
-          working_directory: ~/opencti
-          name: Replace pycti requirement of stable version with latest master branch code
-          command: find . -name requirements.txt -exec sed 's|^pycti==.*$|pycti @ git+https://github.com/OpenCTI-Platform/client-python@master|' -i {} \;
-      - run:
-          working_directory: ~/opencti/stream/webhook
-          name: Build Docker image opencti/connector-webhook
-          command: docker build -t opencti/connector-webhook:rolling .
-      - run:
-          working_directory: ~/opencti/stream/harfanglab
-          name: Build Docker image opencti/connector-harfanglab
-          command: docker build -t opencti/connector-harfanglab:rolling .
-      - run:
-          working_directory: ~/opencti/external-import/intel471_v2
-          name: Build Docker image opencti/connector-intel471_v2
-          command: docker build -t opencti/connector-intel471_v2:rolling .
-      - run:
-          working_directory: ~/opencti/external-import/zvelo
-          name: Build Docker image opencti/connector-zvelo
-          command: docker build -t opencti/connector-zvelo:rolling .
-      - run:
-          working_directory: ~/opencti/stream/google-secops-siem
-          name: Build Docker image opencti/connector-google-secops-siem
-          command: docker build -t opencti/connector-google-secops-siem:rolling .
-      - run:
-          working_directory: ~/opencti/stream/zscaler
-          name: Build Docker image opencti/connector-zscaler
-          command: docker build -t opencti/connector-zscaler:rolling .
-      - run:
-          working_directory: ~/opencti/external-import/hunt-io
-          name: Build Docker image opencti/connector-hunt-io
-          command: docker build -t opencti/connector-hunt-io:rolling .
-      - run:
-          working_directory: ~/opencti/external-import/ibm-xti
-          name: Build Docker image opencti/connector-ibm-xti
-          command: docker build -t opencti/connector-ibm-xti:rolling .
-      - run:
-          working_directory: ~/opencti/internal-enrichment/rst-ioc-lookup
-          name: Build Docker image opencti/connector-rst-ioc-lookup
-          command: docker build -t opencti/connector-rst-ioc-lookup:rolling .
-      - run:
-          working_directory: ~/opencti/external-import/proofpoint-et-reputation
-          name: Build Docker image opencti/connector-proofpoint-et-reputation
-          command: docker build -t opencti/connector-proofpoint-et-reputation:rolling .
-      - run:
-          name: Publish Docker Image to Docker Hub
-          command: |
-            echo "$DOCKERHUB_PASS" | docker login -u "$DOCKERHUB_USERNAME" --password-stdin
-            docker push opencti/connector-webhook:rolling
-            docker push opencti/connector-harfanglab:rolling
-            docker push opencti/connector-intel471_v2:rolling
-            docker push opencti/connector-zvelo:rolling
-            docker push opencti/connector-google-secops-siem:rolling
-            docker push opencti/connector-zscaler:rolling
-            docker push opencti/connector-hunt-io:rolling
-            docker push opencti/connector-ibm-xti:rolling
-            docker push opencti/connector-rst-ioc-lookup:rolling
-            docker push opencti/connector-proofpoint-et-reputation:rolling
-      - slack/notify:
-          event: fail
-          template: basic_fail_1
-      - ms-teams/report:
-          only_on_fail: true
-          webhook_url: $MS_TEAMS_WEBHOOK_URL
-  build_fips_rolling_1:
-    working_directory: ~/opencti
-    docker:
-      - image: cimg/base:stable-20.04
-    steps:
-      - checkout
-      - setup_remote_docker
-      - run: sudo apt-get update -qq && sudo apt install curl gettext-base
-      - run:
-          working_directory: ~/opencti
-          name: Replace pycti requirement of stable version with latest master branch code
-          command: find . -name requirements.txt -exec sed 's|^pycti==.*$|pycti @ git+https://github.com/OpenCTI-Platform/client-python@master|' -i {} \;
-      - run:
-          working_directory: ~/opencti/internal-import-file/import-file-stix
-          name: Build Docker image opencti/connector-import-file-stix
-          command: docker build -f Dockerfile_fips -t opencti/connector-import-file-stix:rolling-fips .
-      - run:
-          working_directory: ~/opencti/internal-import-file/import-document
-          name: Build Docker image opencti/connector-import-document
-          command: docker build -f Dockerfile_fips -t opencti/connector-import-document:rolling-fips .
-      - run:
-          working_directory: ~/opencti/internal-export-file/export-file-stix
-          name: Build Docker image opencti/connector-export-file-stix
-          command: docker build -f Dockerfile_fips -t opencti/connector-export-file-stix:rolling-fips .
-      - run:
-          working_directory: ~/opencti/internal-export-file/export-file-csv
-          name: Build Docker image opencti/connector-export-file-csv
-          command: docker build -f Dockerfile_fips -t opencti/connector-export-file-csv:rolling-fips .
-      - run:
-          working_directory: ~/opencti/internal-export-file/export-file-txt
-          name: Build Docker image opencti/connector-export-file-txt
-          command: docker build -f Dockerfile_fips -t opencti/connector-export-file-txt:rolling-fips .
-      - run:
-          name: Publish Docker Image to Docker Hub
-          command: |
-            echo "$DOCKERHUB_PASS" | docker login -u "$DOCKERHUB_USERNAME" --password-stdin
-            docker push opencti/connector-import-file-stix:rolling-fips
-            docker push opencti/connector-import-document:rolling-fips
-            docker push opencti/connector-export-file-stix:rolling-fips
-            docker push opencti/connector-export-file-csv:rolling-fips
-            docker push opencti/connector-export-file-txt:rolling-fips
-      - slack/notify:
-          event: fail
-          template: basic_fail_1
-      - ms-teams/report:
-          only_on_fail: true
-          webhook_url: $MS_TEAMS_WEBHOOK_URL
-  notify_rolling:
-    docker:
-      - image: "cimg/base:stable"
-    steps:
-      - run: sudo apt-get update -qq && sudo apt install curl gettext-base
-      - slack/notify:
-          event: pass
-          template: basic_success_1
-      - ms-teams/report:
-          only_on_fail: false
-          webhook_url: $MS_TEAMS_WEBHOOK_URL
-=======
->>>>>>> a52bc909
   notify:
     parameters:
       notification_executor:
