--- conflicted
+++ resolved
@@ -1889,12 +1889,9 @@
             docker push opencti/connector-tanium-incidents:rolling
             docker push opencti/connector-tanium-intel:rolling
             docker push opencti/connector-qradar:rolling
-<<<<<<< HEAD
-            docker push opencti/connector-ipsum:rolling
-=======
             docker push opencti/connector-stream-exporter:rolling
             docker push opencti/connector-stream-importer:rolling
->>>>>>> e20265aa
+            docker push opencti/connector-ipsum:rolling
       - slack/notify:
           event: fail
           template: basic_fail_1
