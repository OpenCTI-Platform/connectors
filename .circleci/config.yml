version: 2.1
orbs:
  slack: circleci/slack@4.13.3
  ms-teams: cloudradar-monitoring/ms-teams@0.0.1
jobs:
  ensure_formatting:
    docker:
      - image: cimg/python:3.12
    working_directory: ~/repo
    steps:
      - checkout
      - run: sudo apt-get update -qq && sudo apt install curl gettext-base
      - run:
          name: install dependencies
          command: pip install black isort --user
      - run:
          name: confirm black version
          command: black --version
      - run:
          name: run isort check
          command: isort --profile black --check .
      - run:
          name: run black check
          command: black --check .
      - slack/notify:
          event: fail
          template: basic_fail_1
      - ms-teams/report:
          only_on_fail: true
          webhook_url: $MS_TEAMS_WEBHOOK_URL
  linter:
    docker:
      - image: alpine/flake8
    working_directory: ~/repo
    steps:
      - checkout
      - run: apk update && apk upgrade && apk --no-cache add curl gettext
      - run:
          name: flake8
          command: flake8 --ignore=E,W ~/repo
      - slack/notify:
          event: fail
          template: basic_fail_1
      - ms-teams/report:
          only_on_fail: true
          webhook_url: $MS_TEAMS_WEBHOOK_URL
  test:
    docker:
      - image: cimg/python:3.12
    working_directory: ~/repo
    steps:
      - checkout
      - run: sudo apt-get update -qq && sudo apt install curl gettext-base
      - run:
          name: install dependencies
          command: pip install pytest --user
      - run:
          name: Run tests
          command: bash run_test.sh
  build_1:
    working_directory: ~/opencti
    docker:
      - image: cimg/base:stable-20.04
    steps:
      - checkout
      - setup_remote_docker
      - run: sudo apt-get update -qq && sudo apt install curl gettext-base
      - run:
          working_directory: ~/opencti/internal-import-file/import-file-stix
          name: Build Docker image opencti/connector-import-file-stix
          command: docker build -t opencti/connector-import-file-stix:latest . && docker tag opencti/connector-import-file-stix:latest opencti/connector-import-file-stix:${CIRCLE_TAG}
      - run:
          working_directory: ~/opencti/internal-import-file/import-document
          name: Build Docker image opencti/connector-import-document
          command: docker build -t opencti/connector-import-document:latest . && docker tag opencti/connector-import-document:latest opencti/connector-import-document:${CIRCLE_TAG}
      - run:
          working_directory: ~/opencti/internal-export-file/export-file-stix
          name: Build Docker image opencti/connector-export-file-stix
          command: docker build -t opencti/connector-export-file-stix:latest . && docker tag opencti/connector-export-file-stix:latest opencti/connector-export-file-stix:${CIRCLE_TAG}
      - run:
          working_directory: ~/opencti/internal-export-file/export-file-txt
          name: Build Docker image opencti/connector-export-file-txt
          command: docker build -t opencti/connector-export-file-txt:latest . && docker tag opencti/connector-export-file-txt:latest opencti/connector-export-file-txt:${CIRCLE_TAG}
      - run:
          working_directory: ~/opencti/internal-enrichment/hygiene
          name: Build Docker image opencti/connector-hygiene
          command: docker build -t opencti/connector-hygiene:latest . && docker tag opencti/connector-hygiene:latest opencti/connector-hygiene:${CIRCLE_TAG}
      - run:
          working_directory: ~/opencti/external-import/alienvault
          name: Build Docker image opencti/connector-alienvault
          command: docker build -t opencti/connector-alienvault:latest . && docker tag opencti/connector-alienvault:latest opencti/connector-alienvault:${CIRCLE_TAG}
      - run:
          working_directory: ~/opencti/external-import/diode-import
          name: Build Docker image opencti/connector-diode-import
          command: docker build -t opencti/connector-diode-import:latest . && docker tag opencti/connector-diode-import:latest opencti/connector-diode-import:${CIRCLE_TAG}
      - run:
          working_directory: ~/opencti/external-import/crowdstrike
          name: Build Docker image opencti/connector-crowdstrike
          command: docker build -t opencti/connector-crowdstrike:latest . && docker tag opencti/connector-crowdstrike:latest opencti/connector-crowdstrike:${CIRCLE_TAG}
      - run:
          working_directory: ~/opencti/external-import/cuckoo
          name: Build Docker image opencti/connector-cuckoo
          command: docker build -t opencti/connector-cuckoo:latest . && docker tag opencti/connector-cuckoo:latest opencti/connector-cuckoo:${CIRCLE_TAG}
      - run:
          working_directory: ~/opencti/internal-export-file/export-file-csv
          name: Build Docker image opencti/connector-export-file-csv
          command: docker build -t opencti/connector-export-file-csv:latest . && docker tag opencti/connector-export-file-csv:latest opencti/connector-export-file-csv:${CIRCLE_TAG}
      - run:
          working_directory: ~/opencti/external-import/cape
          name: Build Docker image opencti/connector-cape
          command: docker build -t opencti/connector-cape:latest . && docker tag opencti/connector-cape:latest opencti/connector-cape:${CIRCLE_TAG}
      - run:
          working_directory: ~/opencti/internal-enrichment/domaintools
          name: Build Docker image opencti/connector-domaintools
          command: docker build -t opencti/connector-domaintools:latest . && docker tag opencti/connector-domaintools:latest opencti/connector-domaintools:${CIRCLE_TAG}
      - run:
          working_directory: ~/opencti/external-import/misp
          name: Build Docker image opencti/connector-misp
          command: docker build -t opencti/connector-misp:latest . && docker tag opencti/connector-misp:latest opencti/connector-misp:${CIRCLE_TAG}
      - run:
          working_directory: ~/opencti/external-import/mitre
          name: Build Docker image opencti/connector-mitre
          command: docker build -t opencti/connector-mitre:latest . && docker tag opencti/connector-mitre:latest opencti/connector-mitre:${CIRCLE_TAG}
      - run:
          working_directory: ~/opencti/external-import/opencti
          name: Build Docker image opencti/connector-opencti
          command: docker build -t opencti/connector-opencti:latest . && docker tag opencti/connector-opencti:latest opencti/connector-opencti:${CIRCLE_TAG}
      - run:
          working_directory: ~/opencti/external-import/cve
          name: Build Docker image opencti/connector-cve
          command: docker build -t opencti/connector-cve:latest . && docker tag opencti/connector-cve:latest opencti/connector-cve:${CIRCLE_TAG}
      - run:
          working_directory: ~/opencti/external-import/sentinelone-threats
          name: Build Docker image opencti/connector-sentinelone-threats
          command: docker build -t opencti/connector-sentinelone-threats:latest . && docker tag opencti/connector-sentinelone-threats:latest opencti/connector-sentinelone-threats:${CIRCLE_TAG}
      - run:
          working_directory: ~/opencti/internal-enrichment/ipinfo
          name: Build Docker image opencti/connector-ipinfo
          command: docker build -t opencti/connector-ipinfo:latest . && docker tag opencti/connector-ipinfo:latest opencti/connector-ipinfo:${CIRCLE_TAG}
      - run:
          working_directory: ~/opencti/internal-enrichment/virustotal
          name: Build Docker image opencti/connector-virustotal
          command: docker build -t opencti/connector-virustotal:latest . && docker tag opencti/connector-virustotal:latest opencti/connector-virustotal:${CIRCLE_TAG}
      - run:
          working_directory: ~/opencti/internal-enrichment/virustotal-downloader
          name: Build Docker image opencti/connector-virustotal-downloader
          command: docker build -t opencti/connector-virustotal-downloader:latest . && docker tag opencti/connector-virustotal-downloader:latest opencti/connector-virustotal-downloader:${CIRCLE_TAG}
      - run:
          working_directory: ~/opencti/external-import/lastinfosec
          name: Build Docker image opencti/connector-lastinfosec
          command: docker build -t opencti/connector-lastinfosec:latest . && docker tag opencti/connector-lastinfosec:latest opencti/connector-lastinfosec:${CIRCLE_TAG}
      - run:
          working_directory: ~/opencti/external-import/malpedia
          name: Build Docker image opencti/connector-malpedia
          command: docker build -t opencti/connector-malpedia:latest . && docker tag opencti/connector-malpedia:latest opencti/connector-malpedia:${CIRCLE_TAG}
      - run:
          working_directory: ~/opencti/external-import/mwdb
          name: Build Docker image opencti/connector-mwdb
          command: docker build -t opencti/connector-mwdb:latest . && docker tag opencti/connector-mwdb:latest opencti/connector-mwdb:${CIRCLE_TAG}
      - run:
          working_directory: ~/opencti/external-import/riskiq
          name: Build Docker image opencti/connector-riskiq
          command: docker build -t opencti/connector-riskiq:latest . && docker tag opencti/connector-riskiq:latest opencti/connector-riskiq:${CIRCLE_TAG}
      - run:
          working_directory: ~/opencti/external-import/valhalla
          name: Build Docker image opencti/connector-valhalla
          command: docker build -t opencti/connector-valhalla:latest . && docker tag opencti/connector-valhalla:latest opencti/connector-valhalla:${CIRCLE_TAG}
      - run:
          working_directory: ~/opencti/stream/tanium
          name: Build Docker image opencti/connector-tanium
          command: docker build -t opencti/connector-tanium:latest . && docker tag opencti/connector-tanium:latest opencti/connector-tanium:${CIRCLE_TAG}
      - run:
          working_directory: ~/opencti/external-import/mandiant
          name: Build Docker image opencti/connector-mandiant
          command: docker build -t opencti/connector-mandiant:latest . && docker tag opencti/connector-mandiant:latest opencti/connector-mandiant:${CIRCLE_TAG}
      - run:
          working_directory: ~/opencti/external-import/kaspersky
          name: Build Docker image opencti/connector-kaspersky
          command: docker build -t opencti/connector-kaspersky:latest . && docker tag opencti/connector-kaspersky:latest opencti/connector-kaspersky:${CIRCLE_TAG}
      - run:
          working_directory: ~/opencti/internal-enrichment/greynoise
          name: Build Docker image opencti/connector-greynoise
          command: docker build -t opencti/connector-greynoise:latest . && docker tag opencti/connector-greynoise:latest opencti/connector-greynoise:${CIRCLE_TAG}
      - run:
          working_directory: ~/opencti/external-import/taxii2
          name: Build Docker image opencti/connector-taxii2
          command: docker build -t opencti/connector-taxii2:latest . && docker tag opencti/connector-taxii2:latest opencti/connector-taxii2:${CIRCLE_TAG}
      - run:
          working_directory: ~/opencti/external-import/thehive
          name: Build Docker image opencti/connector-thehive
          command: docker build -t opencti/connector-thehive:latest . && docker tag opencti/connector-thehive:latest opencti/connector-thehive:${CIRCLE_TAG}
      - run:
          working_directory: ~/opencti/internal-enrichment/abuseipdb
          name: Build Docker image opencti/connector-abuseipdb
          command: docker build -t opencti/connector-abuseipdb:latest . && docker tag opencti/connector-abuseipdb:latest opencti/connector-abuseipdb:${CIRCLE_TAG}
      - run:
          working_directory: ~/opencti/external-import/urlhaus
          name: Build Docker image opencti/connector-urlhaus
          command: docker build -t opencti/connector-urlhaus:latest . && docker tag opencti/connector-urlhaus:latest opencti/connector-urlhaus:${CIRCLE_TAG}
      - run:
          working_directory: ~/opencti/internal-enrichment/malbeacon
          name: Build Docker image opencti/connector-malbeacon
          command: docker build -t opencti/connector-malbeacon:latest . && docker tag opencti/connector-malbeacon:latest opencti/connector-malbeacon:${CIRCLE_TAG}
      - run:
          working_directory: ~/opencti/internal-enrichment/crowdsec
          name: Build Docker image opencti/connector-crowdsec
          command: docker build -t opencti/connector-crowdsec:latest . && docker tag opencti/connector-crowdsec:latest opencti/connector-crowdsec:${CIRCLE_TAG}
      - run:
          working_directory: ~/opencti/internal-enrichment/sophoslabs-intelix
          name: Build Docker image opencti/connector-sophoslabs-intelix
          command: docker build -t opencti/connector-sophoslabs-intelix:latest . && docker tag opencti/connector-sophoslabs-intelix:latest opencti/connector-sophoslabs-intelix:${CIRCLE_TAG}
      - run:
          working_directory: ~/opencti/external-import/flashpoint
          name: Build Docker image opencti/connector-flashpoint
          command: docker build -t opencti/connector-flashpoint:latest . && docker tag opencti/connector-flashpoint:latest opencti/connector-flashpoint:${CIRCLE_TAG}
      - run:
          working_directory: ~/opencti/internal-enrichment/tagger
          name: Build Docker image opencti/connector-tagger
          command: docker build -t opencti/connector-tagger:latest . && docker tag opencti/connector-tagger:latest opencti/connector-tagger:${CIRCLE_TAG}
      - run:
          working_directory: ~/opencti/external-import/eset
          name: Build Docker image opencti/connector-eset
          command: docker build -t opencti/connector-eset:latest . && docker tag opencti/connector-eset:latest opencti/connector-eset:${CIRCLE_TAG}
      - run:
          working_directory: ~/opencti/external-import/silobreaker
          name: Build Docker image opencti/connector-silobreaker
          command: docker build -t opencti/connector-silobreaker:latest . && docker tag opencti/connector-silobreaker:latest opencti/connector-silobreaker:${CIRCLE_TAG}
      - run:
          working_directory: ~/opencti/stream/sentinel
          name: Build Docker image opencti/connector-sentinel
          command: docker build -t opencti/connector-sentinel:latest . && docker tag opencti/connector-sentinel:latest opencti/connector-sentinel:${CIRCLE_TAG}
      - run:
          working_directory: ~/opencti/external-import/cybersixgill
          name: Build Docker image opencti/connector-cybersixgill
          command: docker build -t opencti/connector-cybersixgill:latest . && docker tag opencti/connector-cybersixgill:latest opencti/connector-cybersixgill:${CIRCLE_TAG}
      - run:
          working_directory: ~/opencti/external-import/tweetfeed
          name: Build Docker image opencti/connector-tweetfeed
          command: docker build -t opencti/connector-tweetfeed:latest . && docker tag opencti/connector-tweetfeed:latest opencti/connector-tweetfeed:${CIRCLE_TAG}
      - run:
          working_directory: ~/opencti/external-import/threatfox
          name: Build Docker image opencti/connector-threatfox
          command: docker build -t opencti/connector-threatfox:latest . && docker tag opencti/connector-threatfox:latest opencti/connector-threatfox:${CIRCLE_TAG}
      - run:
          working_directory: ~/opencti/internal-enrichment/vmray-analyzer
          name: Build Docker image opencti/connector-vmray-analyzer
          command: docker build -t opencti/connector-vmray-analyzer:latest . && docker tag opencti/connector-vmray-analyzer:latest opencti/connector-vmray-analyzer:${CIRCLE_TAG}
      - run:
          working_directory: ~/opencti/stream/virustotal-livehunt-rules
          name: Build Docker image opencti/connector-virustotal-livehunt-rules
          command: docker build -t opencti/connector-virustotal-livehunt-rules:latest . && docker tag opencti/connector-virustotal-livehunt-rules:latest opencti/connector-virustotal-livehunt-rules:${CIRCLE_TAG}
      - run:
          working_directory: ~/opencti/stream/taxii-post
          name: Build Docker image opencti/connector-taxii-post
          command: docker build -t opencti/connector-taxii-post:latest . && docker tag opencti/connector-taxii-post:latest opencti/connector-taxii-post:${CIRCLE_TAG}
      - run:
          working_directory: ~/opencti/external-import/feedly
          name: Build Docker image opencti/connector-feedly
          command: docker build -t opencti/connector-feedly:latest . && docker tag opencti/connector-feedly:latest opencti/connector-feedly:${CIRCLE_TAG}
      - run:
          working_directory: ~/opencti/stream/logrhythm
          name: Build Docker image opencti/connector-logrhythm
          command: docker build -t opencti/connector-logrhythm:latest . && docker tag opencti/connector-logrhythm:latest opencti/connector-logrhythm:${CIRCLE_TAG}
      - run:
          working_directory: ~/opencti/internal-enrichment/orion-malware
          name: Build Docker image opencti/connector-orion-malware
          command: docker build -t opencti/connector-orion-malware:latest . && docker tag opencti/connector-orion-malware:latest opencti/connector-orion-malware:${CIRCLE_TAG}
      - run:
          working_directory: ~/opencti/external-import/comlaude
          name: Build Docker image opencti/connector-comlaude
          command: docker build -t opencti/connector-comlaude:latest . && docker tag opencti/connector-comlaude:latest opencti/connector-comlaude:${CIRCLE_TAG}
      - run:
          working_directory: ~/opencti/stream/harfanglab
          name: Build Docker image opencti/connector-harfanglab
          command: docker build -t opencti/connector-harfanglab:latest . && docker tag opencti/connector-harfanglab:latest opencti/connector-harfanglab:${CIRCLE_TAG}
      - run:
          working_directory: ~/opencti/external-import/crtsh
          name: Build Docker image opencti/connector-crtsh
          command: docker build -t opencti/connector-crtsh:latest . && docker tag opencti/connector-crtsh:latest opencti/connector-crtsh:${CIRCLE_TAG}
      - run:
          working_directory: ~/opencti/external-import/rst-report-hub
          name: Build Docker image opencti/connector-rst-report-hub
          command: docker build -t opencti/connector-rst-report-hub:latest . && docker tag opencti/connector-rst-report-hub:latest opencti/connector-rst-report-hub:${CIRCLE_TAG}
      - run:
          working_directory: ~/opencti/external-import/rst-threat-feed
          name: Build Docker image opencti/connector-rst-threat-feed
          command: docker build -t opencti/connector-rst-threat-feed:latest . && docker tag opencti/connector-rst-threat-feed:latest opencti/connector-rst-threat-feed:${CIRCLE_TAG}
      - run:
          working_directory: ~/opencti/internal-enrichment/hostio
          name: Build Docker image opencti/connector-hostio
          command: docker build -t opencti/connector-hostio:latest . && docker tag opencti/connector-hostio:latest opencti/connector-hostio:${CIRCLE_TAG}
      - run:
          working_directory: ~/opencti/external-import/intelfinder
          name: Build Docker image opencti/connector-intelfinder
          command: docker build -t opencti/connector-intelfinder:latest . && docker tag opencti/connector-intelfinder:latest opencti/connector-intelfinder:${CIRCLE_TAG}
      - run:
          working_directory: ~/opencti/internal-export-file/export-ttps-file-navigator
          name: Build Docker image opencti/connector-export-ttps-file-navigator
          command: docker build -t opencti/connector-export-ttps-file-navigator:latest . && docker tag opencti/connector-export-ttps-file-navigator:latest opencti/connector-export-ttps-file-navigator:${CIRCLE_TAG}
      - run:
          working_directory: ~/opencti/external-import/google-drive
          name: Build Docker image opencti/connector-google-drive
          command: docker build -t opencti/connector-google-drive:latest . && docker tag opencti/connector-google-drive:latest opencti/connector-google-drive:${CIRCLE_TAG}
      - run:
          working_directory: ~/opencti/stream/crowdstrike-endpoint-security
          name: Build Docker image opencti/connector-crowdstrike-endpoint-security
          command: docker build -t opencti/connector-crowdstrike-endpoint-security:latest . && docker tag opencti/connector-crowdstrike-endpoint-security:latest opencti/connector-crowdstrike-endpoint-security:${CIRCLE_TAG}
      - run:
          working_directory: ~/opencti/internal-enrichment/dnstwist
          name: Build Docker image opencti/connector-dnstwist
          command: docker build -t opencti/connector-dnstwist:latest . && docker tag opencti/connector-dnstwist:latest opencti/connector-dnstwist:${CIRCLE_TAG}
      - run:
          working_directory: ~/opencti/external-import/cpe
          name: Build Docker image opencti/connector-cpe
          command: docker build -t opencti/connector-cpe:latest . && docker tag opencti/connector-cpe:latest opencti/connector-cpe:${CIRCLE_TAG}
      - run:
          working_directory: ~/opencti/internal-enrichment/urlscan-enrichment
          name: Build Docker image opencti/connector-urlscan-enrichment
          command: docker build -t opencti/connector-urlscan-enrichment:latest . && docker tag opencti/connector-urlscan-enrichment:latest opencti/connector-urlscan-enrichment:${CIRCLE_TAG}
      - run:
          working_directory: ~/opencti/external-import/mitre-atlas
          name: Build Docker image opencti/connector-mitre-atlas
          command: docker build -t opencti/connector-mitre-atlas:latest . && docker tag opencti/connector-mitre-atlas:latest opencti/connector-mitre-atlas:${CIRCLE_TAG}
      - run:
          working_directory: ~/opencti/external-import/malcore
          name: Build Docker image opencti/connector-malcore
          command: docker build -t opencti/connector-malcore:latest . && docker tag opencti/connector-malcore:latest opencti/connector-malcore:${CIRCLE_TAG}
      - run:
          working_directory: ~/opencti/external-import/infoblox
          name: Build Docker image opencti/connector-infoblox
          command: docker build -t opencti/connector-infoblox:latest . && docker tag opencti/connector-infoblox:latest opencti/connector-infoblox:${CIRCLE_TAG}
      - run:
          working_directory: ~/opencti/external-import/cisco-sma
          name: Build Docker image opencti/connector-cisco-sma
          command: docker build -t opencti/connector-cisco-sma:latest . && docker tag opencti/connector-cisco-sma:latest opencti/connector-cisco-sma:${CIRCLE_TAG}
      - run:
          working_directory: ~/opencti/external-import/fortinet-ti
          name: Build Docker image opencti/connector-fortinet-ti
          command: docker build -t opencti/connector-fortinet-ti:latest . && docker tag opencti/connector-fortinet-ti:latest opencti/connector-fortinet-ti:${CIRCLE_TAG}
      - run:
          working_directory: ~/opencti/internal-enrichment/safebrowsing
          name: Build Docker image opencti/connector-google-safebrowsing
          command: docker build -t opencti/connector-google-safebrowsing:latest . && docker tag opencti/connector-google-safebrowsing:latest opencti/connector-google-safebrowsing:${CIRCLE_TAG}
      - run:
          working_directory: ~/opencti/external-import/cofense
          name: Build Docker image opencti/connector-cofense
          command: docker build -t opencti/connector-cofense:latest . && docker tag opencti/connector-cofense:latest opencti/connector-cofense:${CIRCLE_TAG}
      - run:
          working_directory: ~/opencti/external-import/group-ib
          name: Build Docker image opencti/connector-group-ib
          command: docker build -t opencti/connector-group-ib:latest . && docker tag opencti/connector-group-ib:latest opencti/connector-group-ib:${CIRCLE_TAG}
      - run:
          working_directory: ~/opencti/internal-enrichment/first-epss
          name: Build Docker image opencti/connector-first-epss
          command: docker build -t opencti/connector-first-epss:latest . && docker tag opencti/connector-first-epss:latest opencti/connector-first-epss:${CIRCLE_TAG}
      - run:
          working_directory: ~/opencti/internal-enrichment/reversinglabs-spectra-analyze
          name: Build Docker image opencti/connector-reversinglabs-spectra-analyze
          command: docker build -t opencti/connector-reversinglabs-spectra-analyze:latest . && docker tag opencti/connector-reversinglabs-spectra-analyze:latest opencti/connector-reversinglabs-spectra-analyze:${CIRCLE_TAG}
      - run:
          working_directory: ~/opencti/internal-enrichment/shadowtrackr
          name: Build Docker image opencti/connector-shadowtrackr
          command: docker build -t opencti/connector-shadowtrackr:latest . && docker tag opencti/connector-shadowtrackr:latest opencti/connector-shadowtrackr:${CIRCLE_TAG}
      - run:
<<<<<<< HEAD
          working_directory: ~/opencti/external-import/tenable-vuln-management
          name: Build Docker image opencti/connector-tenable-vuln-management
          command: docker build -t opencti/connector-tenable-vuln-management:latest . && docker tag opencti/connector-tenable-vuln-management:latest opencti/connector-tenable-vuln-management:${CIRCLE_TAG}
=======
          working_directory: ~/opencti/internal-enrichment/greynoise-vuln
          name: Build Docker image opencti/connector-greynoise-vuln
          command: docker build -t opencti/connector-greynoise-vuln:latest . && docker tag opencti/connector-greynoise-vuln:latest opencti/connector-greynoise-vuln:${CIRCLE_TAG}
>>>>>>> 7600ba69
      - run:
          name: Publish Docker Image to Docker Hub
          command: |
            echo "$DOCKERHUB_PASS" | docker login -u "$DOCKERHUB_USERNAME" --password-stdin
            docker push opencti/connector-import-file-stix:latest
            docker push opencti/connector-import-file-stix:${CIRCLE_TAG}
            docker push opencti/connector-import-document:latest
            docker push opencti/connector-import-document:${CIRCLE_TAG}
            docker push opencti/connector-export-file-stix:latest
            docker push opencti/connector-export-file-stix:${CIRCLE_TAG}
            docker push opencti/connector-export-file-csv:latest
            docker push opencti/connector-export-file-csv:${CIRCLE_TAG}
            docker push opencti/connector-export-file-txt:latest
            docker push opencti/connector-export-file-txt:${CIRCLE_TAG}
            docker push opencti/connector-hygiene:latest
            docker push opencti/connector-hygiene:${CIRCLE_TAG}
            docker push opencti/connector-diode-import:latest
            docker push opencti/connector-diode-import:${CIRCLE_TAG}
            docker push opencti/connector-alienvault:latest
            docker push opencti/connector-alienvault:${CIRCLE_TAG}
            docker push opencti/connector-crowdstrike:latest
            docker push opencti/connector-crowdstrike:${CIRCLE_TAG}
            docker push opencti/connector-cuckoo:latest
            docker push opencti/connector-cuckoo:${CIRCLE_TAG}
            docker push opencti/connector-cape:latest
            docker push opencti/connector-cape:${CIRCLE_TAG}
            docker push opencti/connector-domaintools:latest
            docker push opencti/connector-domaintools:${CIRCLE_TAG}            
            docker push opencti/connector-misp:latest
            docker push opencti/connector-misp:${CIRCLE_TAG}
            docker push opencti/connector-mitre:latest
            docker push opencti/connector-mitre:${CIRCLE_TAG}
            docker push opencti/connector-opencti:latest
            docker push opencti/connector-opencti:${CIRCLE_TAG}
            docker push opencti/connector-cve:latest
            docker push opencti/connector-cve:${CIRCLE_TAG}
            docker push opencti/connector-sentinelone-threats:latest
            docker push opencti/connector-sentinelone-threats:${CIRCLE_TAG}
            docker push opencti/connector-ipinfo:latest
            docker push opencti/connector-ipinfo:${CIRCLE_TAG}
            docker push opencti/connector-virustotal:latest
            docker push opencti/connector-virustotal:${CIRCLE_TAG}
            docker push opencti/connector-virustotal-downloader:latest
            docker push opencti/connector-virustotal-downloader:${CIRCLE_TAG}
            docker push opencti/connector-lastinfosec:latest
            docker push opencti/connector-lastinfosec:${CIRCLE_TAG}
            docker push opencti/connector-malpedia:latest
            docker push opencti/connector-malpedia:${CIRCLE_TAG}
            docker push opencti/connector-mwdb:latest
            docker push opencti/connector-mwdb:${CIRCLE_TAG}
            docker push opencti/connector-riskiq:latest
            docker push opencti/connector-riskiq:${CIRCLE_TAG}
            docker push opencti/connector-valhalla:latest
            docker push opencti/connector-valhalla:${CIRCLE_TAG}
            docker push opencti/connector-tanium:latest
            docker push opencti/connector-tanium:${CIRCLE_TAG}
            docker push opencti/connector-mandiant:latest
            docker push opencti/connector-mandiant:${CIRCLE_TAG}
            docker push opencti/connector-kaspersky:latest
            docker push opencti/connector-kaspersky:${CIRCLE_TAG}
            docker push opencti/connector-greynoise:latest
            docker push opencti/connector-greynoise:${CIRCLE_TAG}
            docker push opencti/connector-taxii2:latest
            docker push opencti/connector-taxii2:${CIRCLE_TAG}
            docker push opencti/connector-thehive:latest
            docker push opencti/connector-thehive:${CIRCLE_TAG}
            docker push opencti/connector-abuseipdb:latest
            docker push opencti/connector-abuseipdb:${CIRCLE_TAG}
            docker push opencti/connector-urlhaus:latest
            docker push opencti/connector-urlhaus:${CIRCLE_TAG}
            docker push opencti/connector-malbeacon:latest
            docker push opencti/connector-malbeacon:${CIRCLE_TAG}
            docker push opencti/connector-crowdsec:latest
            docker push opencti/connector-crowdsec:${CIRCLE_TAG}
            docker push opencti/connector-sophoslabs-intelix:latest
            docker push opencti/connector-sophoslabs-intelix:${CIRCLE_TAG}
            docker push opencti/connector-flashpoint:latest
            docker push opencti/connector-flashpoint:${CIRCLE_TAG}
            docker push opencti/connector-tagger:latest
            docker push opencti/connector-tagger:${CIRCLE_TAG}
            docker push opencti/connector-eset:latest
            docker push opencti/connector-eset:${CIRCLE_TAG}
            docker push opencti/connector-silobreaker:latest
            docker push opencti/connector-silobreaker:${CIRCLE_TAG}
            docker push opencti/connector-sentinel:latest
            docker push opencti/connector-sentinel:${CIRCLE_TAG}
            docker push opencti/connector-cybersixgill:latest
            docker push opencti/connector-cybersixgill:${CIRCLE_TAG}
            docker push opencti/connector-tweetfeed:latest
            docker push opencti/connector-tweetfeed:${CIRCLE_TAG}
            docker push opencti/connector-threatfox:latest
            docker push opencti/connector-threatfox:${CIRCLE_TAG}
            docker push opencti/connector-vmray-analyzer:latest
            docker push opencti/connector-vmray-analyzer:${CIRCLE_TAG}
            docker push opencti/connector-virustotal-livehunt-rules:latest
            docker push opencti/connector-virustotal-livehunt-rules:${CIRCLE_TAG}
            docker push opencti/connector-taxii-post:latest
            docker push opencti/connector-taxii-post:${CIRCLE_TAG}
            docker push opencti/connector-feedly:latest
            docker push opencti/connector-feedly:${CIRCLE_TAG}
            docker push opencti/connector-logrhythm:latest
            docker push opencti/connector-logrhythm:${CIRCLE_TAG}
            docker push opencti/connector-orion-malware:latest
            docker push opencti/connector-orion-malware:${CIRCLE_TAG}
            docker push opencti/connector-comlaude:latest
            docker push opencti/connector-comlaude:${CIRCLE_TAG}
            docker push opencti/connector-harfanglab:latest
            docker push opencti/connector-harfanglab:${CIRCLE_TAG}
            docker push opencti/connector-crtsh:latest
            docker push opencti/connector-crtsh:${CIRCLE_TAG}
            docker push opencti/connector-rst-report-hub:latest
            docker push opencti/connector-rst-report-hub:${CIRCLE_TAG}
            docker push opencti/connector-rst-threat-feed:latest
            docker push opencti/connector-rst-threat-feed:${CIRCLE_TAG}
            docker push opencti/connector-hostio:latest
            docker push opencti/connector-hostio:${CIRCLE_TAG}
            docker push opencti/connector-intelfinder:latest
            docker push opencti/connector-intelfinder:${CIRCLE_TAG}
            docker push opencti/connector-export-ttps-file-navigator:latest
            docker push opencti/connector-export-ttps-file-navigator:${CIRCLE_TAG}
            docker push opencti/connector-google-drive:latest
            docker push opencti/connector-google-drive:${CIRCLE_TAG}
            docker push opencti/connector-crowdstrike-endpoint-security:latest
            docker push opencti/connector-crowdstrike-endpoint-security:${CIRCLE_TAG}
            docker push opencti/connector-dnstwist:latest
            docker push opencti/connector-dnstwist:${CIRCLE_TAG}
            docker push opencti/connector-cpe:latest
            docker push opencti/connector-cpe:${CIRCLE_TAG}
            docker push opencti/connector-urlscan-enrichment:latest
            docker push opencti/connector-urlscan-enrichment:${CIRCLE_TAG}
            docker push opencti/connector-mitre-atlas:latest
            docker push opencti/connector-mitre-atlas:${CIRCLE_TAG}
            docker push opencti/connector-malcore:latest
            docker push opencti/connector-malcore:${CIRCLE_TAG}
            docker push opencti/connector-infoblox:latest
            docker push opencti/connector-infoblox:${CIRCLE_TAG}
            docker push opencti/connector-cisco-sma:latest
            docker push opencti/connector-cisco-sma:${CIRCLE_TAG}
            docker push opencti/connector-fortinet-ti:latest
            docker push opencti/connector-fortinet-ti:${CIRCLE_TAG}
            docker push opencti/connector-google-safebrowsing:latest
            docker push opencti/connector-google-safebrowsing:${CIRCLE_TAG}
            docker push opencti/connector-cofense:latest
            docker push opencti/connector-cofense:${CIRCLE_TAG}
            docker push opencti/connector-group-ib:latest
            docker push opencti/connector-group-ib:${CIRCLE_TAG}
            docker push opencti/connector-first-epss:latest
            docker push opencti/connector-first-epss:${CIRCLE_TAG}
            docker push opencti/connector-reversinglabs-spectra-analyze:latest
            docker push opencti/connector-reversinglabs-spectra-analyze:${CIRCLE_TAG}
            docker push opencti/connector-shadowtrackr:latest
            docker push opencti/connector-shadowtrackr:${CIRCLE_TAG}
<<<<<<< HEAD
            docker push opencti/connector-tenable-vuln-management:latest 
            docker push opencti/connector-tenable-vuln-management:${CIRCLE_TAG}
=======
            docker push opencti/connector-greynoise-vuln:latest
            docker push opencti/connector-greynoise-vuln:${CIRCLE_TAG}
>>>>>>> 7600ba69
      - slack/notify:
          event: fail
          template: basic_fail_1
      - ms-teams/report:
          only_on_fail: true
          webhook_url: $MS_TEAMS_WEBHOOK_URL
  build_2:
    working_directory: ~/opencti
    docker:
      - image: cimg/base:stable-20.04
    steps:
      - checkout
      - setup_remote_docker
      - run: sudo apt-get update -qq && sudo apt install curl gettext-base
      - run:
          working_directory: ~/opencti/external-import/sekoia
          name: Build Docker image opencti/connector-sekoia
          command: docker build -t opencti/connector-sekoia:latest . && docker tag opencti/connector-sekoia:latest opencti/connector-sekoia:${CIRCLE_TAG}
      - run:
          working_directory: ~/opencti/internal-enrichment/hybrid-analysis-sandbox
          name: Build Docker image opencti/connector-hybrid-analysis-sandbox
          command: docker build -t opencti/connector-hybrid-analysis-sandbox:latest . && docker tag opencti/connector-hybrid-analysis-sandbox:latest opencti/connector-hybrid-analysis-sandbox:${CIRCLE_TAG}
      - run:
          working_directory: ~/opencti/stream/splunk
          name: Build Docker image opencti/connector-splunk
          command: docker build -t opencti/connector-splunk:latest . && docker tag opencti/connector-splunk:latest opencti/connector-splunk:${CIRCLE_TAG}
      - run:
          working_directory: ~/opencti/stream/elastic
          name: Build Docker image opencti/connector-elastic
          command: docker build -t opencti/connector-elastic:latest . && docker tag opencti/connector-elastic:latest opencti/connector-elastic:${CIRCLE_TAG}
      - run:
          working_directory: ~/opencti/external-import/vxvault
          name: Build Docker image opencti/connector-vxvault
          command: docker build -t opencti/connector-vxvault:latest . && docker tag opencti/connector-vxvault:latest opencti/connector-vxvault:${CIRCLE_TAG}
      - run:
          working_directory: ~/opencti/internal-enrichment/shodan
          name: Build Docker image opencti/connector-shodan
          command: docker build -t opencti/connector-shodan:latest . && docker tag opencti/connector-shodan:latest opencti/connector-shodan:${CIRCLE_TAG}
      - run:
          working_directory: ~/opencti/internal-enrichment/shodan-internetdb
          name: Build Docker image opencti/connector-shodan-internetdb
          command: docker build -t opencti/connector-shodan-internetdb:latest . && docker tag opencti/connector-shodan-internetdb:latest opencti/connector-shodan-internetdb:${CIRCLE_TAG}
      - run:
          working_directory: ~/opencti/internal-enrichment/import-external-reference
          name: Build Docker image opencti/connector-import-external-reference
          command: docker build -t opencti/connector-import-external-reference:latest . && docker tag opencti/connector-import-external-reference:latest opencti/connector-import-external-reference:${CIRCLE_TAG}
      - run:
          working_directory: ~/opencti/stream/backup-files
          name: Build Docker image opencti/connector-backup-files
          command: docker build -t opencti/connector-backup-files:latest . && docker tag opencti/connector-backup-files:latest opencti/connector-backup-files:${CIRCLE_TAG}
      - run:
          working_directory: ~/opencti/external-import/threatmatch
          name: Build Docker image opencti/connector-threatmatch
          command: docker build -t opencti/connector-threatmatch:latest . && docker tag opencti/connector-threatmatch:latest opencti/connector-threatmatch:${CIRCLE_TAG}
      - run:
          working_directory: ~/opencti/external-import/restore-files
          name: Build Docker image opencti/connector-restore-files
          command: docker build -t opencti/connector-restore-files:latest . && docker tag opencti/connector-restore-files:latest opencti/connector-restore-files:${CIRCLE_TAG}
      - run:
          working_directory: ~/opencti/external-import/virustotal-livehunt-notifications
          name: Build Docker image opencti/connector-virustotal-livehunt-notifications
          command: docker build -t opencti/connector-virustotal-livehunt-notifications:latest . && docker tag opencti/connector-virustotal-livehunt-notifications:latest opencti/connector-virustotal-livehunt-notifications:${CIRCLE_TAG}
      - run:
          working_directory: ~/opencti/internal-enrichment/cape-sandbox
          name: Build Docker image opencti/connector-cape-sandbox
          command: docker build -t opencti/connector-cape-sandbox:latest . && docker tag opencti/connector-cape-sandbox:latest opencti/connector-cape-sandbox:${CIRCLE_TAG}
      - run:
          working_directory: ~/opencti/internal-enrichment/intezer-sandbox
          name: Build Docker image opencti/connector-intezer-sandbox
          command: docker build -t opencti/connector-intezer-sandbox:latest . && docker tag opencti/connector-intezer-sandbox:latest opencti/connector-intezer-sandbox:${CIRCLE_TAG}
      - run:
          working_directory: ~/opencti/internal-enrichment/hatching-triage-sandbox
          name: Build Docker image opencti/connector-hatching-triage-sandbox
          command: docker build -t opencti/connector-hatching-triage-sandbox:latest . && docker tag opencti/connector-hatching-triage-sandbox:latest opencti/connector-hatching-triage-sandbox:${CIRCLE_TAG}
      - run:
          working_directory: ~/opencti/internal-enrichment/unpac-me
          name: Build Docker image opencti/connector-unpac-me
          command: docker build -t opencti/connector-unpac-me:latest . && docker tag opencti/connector-unpac-me:latest opencti/connector-unpac-me:${CIRCLE_TAG}
      - run:
          working_directory: ~/opencti/internal-enrichment/ivre
          name: Build Docker image opencti/connector-ivre
          command: docker build -t opencti/connector-ivre:latest . && docker tag opencti/connector-ivre:latest opencti/connector-ivre:${CIRCLE_TAG}
      - run:
          working_directory: ~/opencti/external-import/malwarebazaar-recent-additions
          name: Build Docker image opencti/connector-malwarebazaar-recent-additions
          command: docker build -t opencti/connector-malwarebazaar-recent-additions:latest . && docker tag opencti/connector-malwarebazaar-recent-additions:latest opencti/connector-malwarebazaar-recent-additions:${CIRCLE_TAG}
      - run:
          working_directory: ~/opencti/external-import/urlhaus-recent-payloads
          name: Build Docker image opencti/connector-urlhaus-recent-payloads
          command: docker build -t opencti/connector-urlhaus-recent-payloads:latest . && docker tag opencti/connector-urlhaus-recent-payloads:latest opencti/connector-urlhaus-recent-payloads:${CIRCLE_TAG}
      - run:
          working_directory: ~/opencti/internal-export-file/export-report-pdf
          name: Build Docker image opencti/connector-export-report-pdf
          command: docker build -t opencti/connector-export-report-pdf:latest . && docker tag opencti/connector-export-report-pdf:latest opencti/connector-export-report-pdf:${CIRCLE_TAG}
      - run:
          working_directory: ~/opencti/external-import/obstracts
          name: Build Docker image opencti/connector-obstracts
          command: docker build -t opencti/connector-obstracts:latest . && docker tag opencti/connector-obstracts:latest opencti/connector-obstracts:${CIRCLE_TAG}
      - run:
          working_directory: ~/opencti/external-import/stixify
          name: Build Docker image opencti/connector-stixify
          command: docker build -t opencti/connector-stixify:latest . && docker tag opencti/connector-stixify:latest opencti/connector-stixify:${CIRCLE_TAG}
      - run:
          working_directory: ~/opencti/external-import/siemrules
          name: Build Docker image opencti/connector-siemrules
          command: docker build -t opencti/connector-siemrules:latest . && docker tag opencti/connector-siemrules:latest opencti/connector-siemrules:${CIRCLE_TAG}
      - run:
          working_directory: ~/opencti/external-import/vulmatch
          name: Build Docker image opencti/connector-vulmatch
          command: docker build -t opencti/connector-vulmatch:latest . && docker tag opencti/connector-vulmatch:latest opencti/connector-vulmatch:${CIRCLE_TAG}
      - run:
          working_directory: ~/opencti/external-import/cisa-known-exploited-vulnerabilities
          name: Build Docker image opencti/connector-cisa-known-exploited-vulnerabilities
          command: docker build -t opencti/connector-cisa-known-exploited-vulnerabilities:latest . && docker tag opencti/connector-cisa-known-exploited-vulnerabilities:latest opencti/connector-cisa-known-exploited-vulnerabilities:${CIRCLE_TAG}
      - run:
          working_directory: ~/opencti/external-import/cyber-campaign-collection
          name: Build Docker image opencti/connector-cyber-campaign-collection
          command: docker build -t opencti/connector-cyber-campaign-collection:latest . && docker tag opencti/connector-cyber-campaign-collection:latest opencti/connector-cyber-campaign-collection:${CIRCLE_TAG}
      - run:
          working_directory: ~/opencti/external-import/socprime
          name: Build Docker image opencti/connector-socprime
          command: docker build -t opencti/connector-socprime:latest . && docker tag opencti/connector-socprime:latest opencti/connector-socprime:${CIRCLE_TAG}
      - run:
          working_directory: ~/opencti/external-import/urlscan
          name: Build Docker image opencti/connector-urlscan
          command: docker build -t opencti/connector-urlscan:latest . && docker tag opencti/connector-urlscan:latest opencti/connector-urlscan:${CIRCLE_TAG}
      - run:
          working_directory: ~/opencti/external-import/maltiverse
          name: Build Docker image opencti/connector-maltiverse
          command: docker build -t opencti/connector-maltiverse:latest . && docker tag opencti/connector-maltiverse:latest opencti/connector-maltiverse:${CIRCLE_TAG}
      - run:
          working_directory: ~/opencti/external-import/intel471
          name: Build Docker image opencti/connector-intel471
          command: docker build -t opencti/connector-intel471:latest . && docker tag opencti/connector-intel471:latest opencti/connector-intel471:${CIRCLE_TAG}
      - run:
          working_directory: ~/opencti/external-import/orange-cyberdefense
          name: Build Docker image opencti/connector-orange-cyberdefense
          command: docker build -t opencti/connector-orange-cyberdefense:latest . && docker tag opencti/connector-orange-cyberdefense:latest opencti/connector-orange-cyberdefense:${CIRCLE_TAG}
      - run:
          working_directory: ~/opencti/external-import/citalid
          name: Build Docker image opencti/connector-citalid
          command: docker build -t opencti/connector-citalid:latest . && docker tag opencti/connector-citalid:latest opencti/connector-citalid:${CIRCLE_TAG}
      - run:
          working_directory: ~/opencti/external-import/abuseipdb-ipblacklist
          name: Build Docker image opencti/connector-abuseipdb-ipblacklist
          command: docker build -t opencti/connector-abuseipdb-ipblacklist:latest . && docker tag opencti/connector-abuseipdb-ipblacklist:latest opencti/connector-abuseipdb-ipblacklist:${CIRCLE_TAG}
      - run:
          working_directory: ~/opencti/external-import/misp-feed
          name: Build Docker image opencti/connector-misp-feed
          command: docker build -t opencti/connector-misp-feed:latest . && docker tag opencti/connector-misp-feed:latest opencti/connector-misp-feed:${CIRCLE_TAG}
      - run:
          working_directory: ~/opencti/external-import/disarm-framework
          name: Build Docker image opencti/connector-disarm-framework
          command: docker build -t opencti/connector-disarm-framework:latest . && docker tag opencti/connector-disarm-framework:latest opencti/connector-disarm-framework:${CIRCLE_TAG}
      - run:
          working_directory: ~/opencti/external-import/chapsvision
          name: Build Docker image opencti/connector-chapsvision
          command: docker build -t opencti/connector-chapsvision:latest . && docker tag opencti/connector-chapsvision:latest opencti/connector-chapsvision:${CIRCLE_TAG}
      - run:
          working_directory: ~/opencti/external-import/abuse-ssl
          name: Build Docker image opencti/connector-abuse-ssl
          command: docker build -t opencti/connector-abuse-ssl:latest . && docker tag opencti/connector-abuse-ssl:latest opencti/connector-abuse-ssl:${CIRCLE_TAG}
      - run:
          working_directory: ~/opencti/external-import/ironnet
          name: Build Docker image opencti/connector-ironnet
          command: docker build -t opencti/connector-ironnet:latest . && docker tag opencti/connector-ironnet:latest opencti/connector-ironnet:${CIRCLE_TAG}
      - run:
          working_directory: ~/opencti/external-import/recorded-future
          name: Build Docker image opencti/connector-recorded-future
          command: docker build -t opencti/connector-recorded-future:latest . && docker tag opencti/connector-recorded-future:latest opencti/connector-recorded-future:${CIRCLE_TAG}
      - run:
          working_directory: ~/opencti/external-import/opencsam
          name: Build Docker image opencti/connector-opencsam
          command: docker build -t opencti/connector-opencsam:latest . && docker tag opencti/connector-opencsam:latest opencti/connector-opencsam:${CIRCLE_TAG}
      - run:
          working_directory: ~/opencti/internal-enrichment/joe-sandbox
          name: Build Docker image opencti/connector-joe-sandbox
          command: docker build -t opencti/connector-joe-sandbox:latest . && docker tag opencti/connector-joe-sandbox:latest opencti/connector-joe-sandbox:${CIRCLE_TAG}
      - run:
          working_directory: ~/opencti/external-import/crits
          name: Build Docker image opencti/connector-crits
          command: docker build -t opencti/connector-crits:latest . && docker tag opencti/connector-crits:latest opencti/connector-crits:${CIRCLE_TAG}
      - run:
          working_directory: ~/opencti/internal-enrichment/yara
          name: Build Docker image opencti/connector-yara
          command: docker build -t opencti/connector-yara:latest . && docker tag opencti/connector-yara:latest opencti/connector-yara:${CIRCLE_TAG}
      - run:
          working_directory: ~/opencti/internal-enrichment/ipqs
          name: Build Docker image opencti/connector-ipqs
          command: docker build -t opencti/connector-ipqs:latest . && docker tag opencti/connector-ipqs:latest opencti/connector-ipqs:${CIRCLE_TAG}
      - run:
          working_directory: ~/opencti/internal-enrichment/google-dns
          name: Build Docker image opencti/connector-google-dns
          command: docker build -t opencti/connector-google-dns:latest . && docker tag opencti/connector-google-dns:latest opencti/connector-google-dns:${CIRCLE_TAG}
      - run:
          working_directory: ~/opencti/stream/qradar
          name: Build Docker image opencti/connector-qradar
          command: docker build -t opencti/connector-qradar:latest . && docker tag opencti/connector-qradar:latest opencti/connector-qradar:${CIRCLE_TAG}
      - run:
          working_directory: ~/opencti/stream/chronicle
          name: Build Docker image opencti/connector-chronicle
          command: docker build -t opencti/connector-chronicle:latest . && docker tag opencti/connector-chronicle:latest opencti/connector-chronicle:${CIRCLE_TAG}
      - run:
          working_directory: ~/opencti/external-import/zerofox
          name: Build Docker image opencti/connector-zerofox
          command: docker build -t opencti/connector-zerofox:latest . && docker tag opencti/connector-zerofox:latest opencti/connector-zerofox:${CIRCLE_TAG}
      - run:
          working_directory: ~/opencti/internal-enrichment/recordedfuture-enrichment
          name: Build Docker image opencti/connector-recordedfuture-enrichment
          command: docker build -t opencti/connector-recordedfuture-enrichment:latest . && docker tag opencti/connector-recordedfuture-enrichment:latest opencti/connector-recordedfuture-enrichment:${CIRCLE_TAG}
      - run:
          working_directory: ~/opencti/internal-enrichment/lastinfosec
          name: Build Docker image opencti/connector-lastinfosec-enrichment
          command: docker build -t opencti/connector-lastinfosec-enrichment:latest . && docker tag opencti/connector-lastinfosec-enrichment:latest opencti/connector-lastinfosec-enrichment:${CIRCLE_TAG}
      - run:
          working_directory: ~/opencti/external-import/stopforumspam
          name: Build Docker image opencti/connector-stopforumspam
          command: docker build -t opencti/connector-stopforumspam:latest . && docker tag opencti/connector-stopforumspam:latest opencti/connector-stopforumspam:${CIRCLE_TAG}
      - run:
          working_directory: ~/opencti/external-import/phishunt
          name: Build Docker image opencti/connector-phishunt
          command: docker build -t opencti/connector-phishunt:latest . && docker tag opencti/connector-phishunt:latest opencti/connector-phishunt:${CIRCLE_TAG}
      - run:
          working_directory: ~/opencti/internal-enrichment/attribution-tools
          name: Build Docker image opencti/connector-attribution-tools
          command: docker build -t opencti/connector-attribution-tools:latest . && docker tag opencti/connector-attribution-tools:latest opencti/connector-attribution-tools:${CIRCLE_TAG}
      - run:
          working_directory: ~/opencti/external-import/cluster25
          name: Build Docker image opencti/connector-cluster25
          command: docker build -t opencti/connector-cluster25:latest . && docker tag opencti/connector-cluster25:latest opencti/connector-cluster25:${CIRCLE_TAG}
      - run:
          working_directory: ~/opencti/external-import/ransomwarelive
          name: Build Docker image opencti/connector-ransomwarelive
          command: docker build -t opencti/connector-ransomwarelive:latest . && docker tag opencti/connector-ransomwarelive:latest opencti/connector-ransomwarelive:${CIRCLE_TAG}
      - run:
          working_directory: ~/opencti/external-import/anyrun-feed
          name: Build Docker image opencti/connector-anyrun-feed
          command: docker build -t opencti/connector-anyrun-feed:latest . && docker tag opencti/connector-anyrun-feed:latest opencti/connector-anyrun-feed:${CIRCLE_TAG}
      - run:
          working_directory: ~/opencti/internal-enrichment/anyrun-task
          name: Build Docker image opencti/connector-anyrun-task
          command: docker build -t opencti/connector-anyrun-task:latest . && docker tag opencti/connector-anyrun-task:latest opencti/connector-anyrun-task:${CIRCLE_TAG}
      - run:
          working_directory: ~/opencti/external-import/greynoise-feed
          name: Build Docker image opencti/connector-greynoise-feed
          command: docker build -t opencti/connector-greynoise-feed:latest . && docker tag opencti/connector-greynoise-feed:latest opencti/connector-greynoise-feed:${CIRCLE_TAG}
      - run:
          working_directory: ~/opencti/internal-enrichment/rst-noise-control
          name: Build Docker image opencti/connector-rst-noise-control
          command: docker build -t opencti/connector-rst-noise-control:latest . && docker tag opencti/connector-rst-noise-control:latest opencti/connector-rst-noise-control:${CIRCLE_TAG}
      - run:
          working_directory: ~/opencti/external-import/red-flag-domains
          name: Build Docker image opencti/connector-red-flag-domains
          command: docker build -t opencti/connector-red-flag-domains:latest . && docker tag opencti/connector-red-flag-domains:latest opencti/connector-red-flag-domains:${CIRCLE_TAG}
      - run:
          working_directory: ~/opencti/external-import/shadowserver
          name: Build Docker image opencti/connector-shadowserver
          command: docker build -t opencti/connector-shadowserver:latest . && docker tag opencti/connector-shadowserver:latest opencti/connector-shadowserver:${CIRCLE_TAG}
      - run:
          working_directory: ~/opencti/internal-enrichment/reversinglabs-malware-presence
          name: Build Docker image opencti/connector-reversinglabs-malware-presence
          command: docker build -t opencti/connector-reversinglabs-malware-presence:latest . && docker tag opencti/connector-reversinglabs-malware-presence:latest opencti/connector-reversinglabs-malware-presence:${CIRCLE_TAG}
      - run:
          working_directory: ~/opencti/stream/jira
          name: Build Docker image opencti/connector-jira
          command: docker build -t opencti/connector-jira:latest . && docker tag opencti/connector-jira:latest opencti/connector-jira:${CIRCLE_TAG}
      - run:
          working_directory: ~/opencti/stream/webhook
          name: Build Docker image opencti/connector-webhook
          command: docker build -t opencti/connector-webhook:latest . && docker tag opencti/connector-webhook:latest opencti/connector-webhook:${CIRCLE_TAG}
      - run:
          working_directory: ~/opencti/internal-enrichment/reversinglabs-spectra-intel-submission
          name: Build Docker image opencti/connector-reversinglabs-spectra-intel-submission
          command: docker build -t opencti/connector-reversinglabs-spectra-intel-submission:latest . && docker tag opencti/connector-reversinglabs-spectra-intel-submission:latest opencti/connector-reversinglabs-spectra-intel-submission:${CIRCLE_TAG}
      - run:
          working_directory: ~/opencti/internal-import-file/import-file-misp
          name: Build Docker image opencti/connector-import-file-misp
          command: docker build -t opencti/connector-import-file-misp:latest . && docker tag opencti/connector-import-file-misp:latest opencti/connector-import-file-misp:${CIRCLE_TAG}
      - run:
          name: Publish Docker Image to Docker Hub
          command: |
            echo "$DOCKERHUB_PASS" | docker login -u "$DOCKERHUB_USERNAME" --password-stdin
            docker push opencti/connector-sekoia:latest
            docker push opencti/connector-sekoia:${CIRCLE_TAG}
            docker push opencti/connector-hybrid-analysis-sandbox:latest
            docker push opencti/connector-hybrid-analysis-sandbox:${CIRCLE_TAG}
            docker push opencti/connector-splunk:latest
            docker push opencti/connector-splunk:${CIRCLE_TAG}
            docker push opencti/connector-elastic:latest
            docker push opencti/connector-elastic:${CIRCLE_TAG}
            docker push opencti/connector-vxvault:latest
            docker push opencti/connector-vxvault:${CIRCLE_TAG}
            docker push opencti/connector-shodan:latest
            docker push opencti/connector-shodan:${CIRCLE_TAG}
            docker push opencti/connector-shodan-internetdb:latest
            docker push opencti/connector-shodan-internetdb:${CIRCLE_TAG}
            docker push opencti/connector-import-external-reference:latest
            docker push opencti/connector-import-external-reference:${CIRCLE_TAG}
            docker push opencti/connector-backup-files:latest
            docker push opencti/connector-backup-files:${CIRCLE_TAG}
            docker push opencti/connector-threatmatch:latest
            docker push opencti/connector-threatmatch:${CIRCLE_TAG}
            docker push opencti/connector-restore-files:latest
            docker push opencti/connector-restore-files:${CIRCLE_TAG}
            docker push opencti/connector-virustotal-livehunt-notifications:latest
            docker push opencti/connector-virustotal-livehunt-notifications:${CIRCLE_TAG}
            docker push opencti/connector-cape-sandbox:latest
            docker push opencti/connector-cape-sandbox:${CIRCLE_TAG}
            docker push opencti/connector-intezer-sandbox:latest
            docker push opencti/connector-intezer-sandbox:${CIRCLE_TAG}
            docker push opencti/connector-hatching-triage-sandbox:latest
            docker push opencti/connector-hatching-triage-sandbox:${CIRCLE_TAG}
            docker push opencti/connector-unpac-me:latest
            docker push opencti/connector-unpac-me:${CIRCLE_TAG}
            docker push opencti/connector-ivre:latest
            docker push opencti/connector-ivre:${CIRCLE_TAG}
            docker push opencti/connector-malwarebazaar-recent-additions:latest
            docker push opencti/connector-malwarebazaar-recent-additions:${CIRCLE_TAG}
            docker push opencti/connector-urlhaus-recent-payloads:latest
            docker push opencti/connector-urlhaus-recent-payloads:${CIRCLE_TAG}
            docker push opencti/connector-export-report-pdf:latest
            docker push opencti/connector-export-report-pdf:${CIRCLE_TAG}
            docker push opencti/connector-obstracts:latest
            docker push opencti/connector-obstracts:${CIRCLE_TAG}
            docker push opencti/connector-stixify:latest
            docker push opencti/connector-stixify:${CIRCLE_TAG}
            docker push opencti/connector-siemrules:latest
            docker push opencti/connector-siemrules:${CIRCLE_TAG}
            docker push opencti/connector-vulmatch:latest
            docker push opencti/connector-vulmatch:${CIRCLE_TAG}
            docker push opencti/connector-cisa-known-exploited-vulnerabilities:latest
            docker push opencti/connector-cisa-known-exploited-vulnerabilities:${CIRCLE_TAG}
            docker push opencti/connector-cyber-campaign-collection:latest
            docker push opencti/connector-cyber-campaign-collection:${CIRCLE_TAG}
            docker push opencti/connector-socprime:latest
            docker push opencti/connector-socprime:${CIRCLE_TAG}
            docker push opencti/connector-urlscan:latest
            docker push opencti/connector-urlscan:${CIRCLE_TAG}
            docker push opencti/connector-maltiverse:latest
            docker push opencti/connector-maltiverse:${CIRCLE_TAG}
            docker push opencti/connector-intel471:latest
            docker push opencti/connector-intel471:${CIRCLE_TAG}
            docker push opencti/connector-orange-cyberdefense:latest
            docker push opencti/connector-orange-cyberdefense:${CIRCLE_TAG}
            docker push opencti/connector-citalid:latest
            docker push opencti/connector-citalid:${CIRCLE_TAG}
            docker push opencti/connector-abuseipdb-ipblacklist:latest
            docker push opencti/connector-abuseipdb-ipblacklist:${CIRCLE_TAG}
            docker push opencti/connector-misp-feed:latest
            docker push opencti/connector-misp-feed:${CIRCLE_TAG}
            docker push opencti/connector-disarm-framework:latest
            docker push opencti/connector-disarm-framework:${CIRCLE_TAG}
            docker push opencti/connector-chapsvision:latest
            docker push opencti/connector-chapsvision:${CIRCLE_TAG}
            docker push opencti/connector-abuse-ssl:latest
            docker push opencti/connector-abuse-ssl:${CIRCLE_TAG}
            docker push opencti/connector-ironnet:latest
            docker push opencti/connector-ironnet:${CIRCLE_TAG}
            docker push opencti/connector-recorded-future:latest
            docker push opencti/connector-recorded-future:${CIRCLE_TAG}
            docker push opencti/connector-opencsam:latest
            docker push opencti/connector-opencsam:${CIRCLE_TAG}
            docker push opencti/connector-joe-sandbox:latest
            docker push opencti/connector-joe-sandbox:${CIRCLE_TAG}
            docker push opencti/connector-crits:latest
            docker push opencti/connector-crits:${CIRCLE_TAG}
            docker push opencti/connector-yara:latest
            docker push opencti/connector-yara:${CIRCLE_TAG}
            docker push opencti/connector-ipqs:latest
            docker push opencti/connector-ipqs:${CIRCLE_TAG}
            docker push opencti/connector-google-dns:latest
            docker push opencti/connector-google-dns:${CIRCLE_TAG}
            docker push opencti/connector-qradar:latest
            docker push opencti/connector-qradar:${CIRCLE_TAG}
            docker push opencti/connector-chronicle:latest
            docker push opencti/connector-chronicle:${CIRCLE_TAG}
            docker push opencti/connector-zerofox:latest
            docker push opencti/connector-zerofox:${CIRCLE_TAG}
            docker push opencti/connector-recordedfuture-enrichment:latest
            docker push opencti/connector-recordedfuture-enrichment:${CIRCLE_TAG}
            docker push opencti/connector-lastinfosec-enrichment:latest
            docker push opencti/connector-lastinfosec-enrichment:${CIRCLE_TAG}
            docker push opencti/connector-stopforumspam:latest
            docker push opencti/connector-stopforumspam:${CIRCLE_TAG}
            docker push opencti/connector-phishunt:latest
            docker push opencti/connector-phishunt:${CIRCLE_TAG}
            docker push opencti/connector-attribution-tools:latest
            docker push opencti/connector-attribution-tools:${CIRCLE_TAG}
            docker push opencti/connector-cluster25:latest
            docker push opencti/connector-cluster25:${CIRCLE_TAG}
            docker push opencti/connector-ransomwarelive:latest
            docker push opencti/connector-ransomwarelive:${CIRCLE_TAG}
            docker push opencti/connector-anyrun-feed:latest
            docker push opencti/connector-anyrun-feed:${CIRCLE_TAG}
            docker push opencti/connector-anyrun-task:latest
            docker push opencti/connector-anyrun-task:${CIRCLE_TAG}
            docker push opencti/connector-greynoise-feed:latest
            docker push opencti/connector-greynoise-feed:${CIRCLE_TAG}
            docker push opencti/connector-rst-noise-control:latest
            docker push opencti/connector-rst-noise-control:${CIRCLE_TAG}
            docker push opencti/connector-red-flag-domains:latest
            docker push opencti/connector-red-flag-domains:${CIRCLE_TAG}
            docker push opencti/connector-shadowserver:latest
            docker push opencti/connector-shadowserver:${CIRCLE_TAG}
            docker push opencti/connector-reversinglabs-malware-presence:latest
            docker push opencti/connector-reversinglabs-malware-presence:${CIRCLE_TAG}
            docker push opencti/connector-jira:latest
            docker push opencti/connector-jira:${CIRCLE_TAG}
            docker push opencti/connector-webhook:latest
            docker push opencti/connector-webhook:${CIRCLE_TAG}
            docker push opencti/connector-reversinglabs-spectra-intel-submission:latest
            docker push opencti/connector-reversinglabs-spectra-intel-submission:${CIRCLE_TAG}
            docker push opencti/connector-import-file-misp:latest
            docker push opencti/connector-import-file-misp:${CIRCLE_TAG}
      - slack/notify:
          event: fail
          template: basic_fail_1
      - ms-teams/report:
          only_on_fail: true
          webhook_url: $MS_TEAMS_WEBHOOK_URL
  build_fips_1:
    working_directory: ~/opencti
    docker:
      - image: cimg/base:stable-20.04
    steps:
      - checkout
      - setup_remote_docker
      - run: sudo apt-get update -qq && sudo apt install curl gettext-base
      - run:
          working_directory: ~/opencti/internal-import-file/import-file-stix
          name: Build Docker image opencti/connector-import-file-stix
          command: docker build -f Dockerfile_fips -t opencti/connector-import-file-stix:latest-fips . && docker tag opencti/connector-import-file-stix:latest-fips opencti/connector-import-file-stix:${CIRCLE_TAG}-fips
      - run:
          working_directory: ~/opencti/internal-import-file/import-document
          name: Build Docker image opencti/connector-import-document
          command: docker build -f Dockerfile_fips -t opencti/connector-import-document:latest-fips . && docker tag opencti/connector-import-document:latest-fips opencti/connector-import-document:${CIRCLE_TAG}-fips
      - run:
          working_directory: ~/opencti/internal-export-file/export-file-stix
          name: Build Docker image opencti/connector-export-file-stix
          command: docker build -f Dockerfile_fips -t opencti/connector-export-file-stix:latest-fips . && docker tag opencti/connector-export-file-stix:latest-fips opencti/connector-export-file-stix:${CIRCLE_TAG}-fips
      - run:
          working_directory: ~/opencti/internal-export-file/export-file-csv
          name: Build Docker image opencti/connector-export-file-csv
          command: docker build -f Dockerfile_fips -t opencti/connector-export-file-csv:latest-fips . && docker tag opencti/connector-export-file-csv:latest-fips opencti/connector-export-file-csv:${CIRCLE_TAG}-fips
      - run:
          working_directory: ~/opencti/internal-export-file/export-file-txt
          name: Build Docker image opencti/connector-export-file-txt
          command: docker build -f Dockerfile_fips -t opencti/connector-export-file-txt:latest-fips . && docker tag opencti/connector-export-file-txt:latest-fips opencti/connector-export-file-txt:${CIRCLE_TAG}-fips
      - run:
          name: Publish Docker Image to Docker Hub
          command: |
            echo "$DOCKERHUB_PASS" | docker login -u "$DOCKERHUB_USERNAME" --password-stdin
            docker push opencti/connector-import-file-stix:latest-fips
            docker push opencti/connector-import-file-stix:${CIRCLE_TAG}-fips
            docker push opencti/connector-import-document:latest-fips
            docker push opencti/connector-import-document:${CIRCLE_TAG}-fips
            docker push opencti/connector-export-file-stix:latest-fips
            docker push opencti/connector-export-file-stix:${CIRCLE_TAG}-fips
            docker push opencti/connector-export-file-csv:latest-fips
            docker push opencti/connector-export-file-csv:${CIRCLE_TAG}-fips
            docker push opencti/connector-export-file-txt:latest-fips
            docker push opencti/connector-export-file-txt:${CIRCLE_TAG}-fips
      - slack/notify:
          event: fail
          template: basic_fail_1
      - ms-teams/report:
          only_on_fail: true
          webhook_url: $MS_TEAMS_WEBHOOK_URL
  build_rolling_1:
    working_directory: ~/opencti
    docker:
      - image: cimg/base:stable-20.04
    steps:
      - checkout
      - setup_remote_docker
      - run: sudo apt-get update -qq && sudo apt install curl gettext-base
      - run:
          working_directory: ~/opencti
          name: Replace pycti requirement of stable version with latest master branch code
          command: find . -name requirements.txt -exec sed 's|^pycti==.*$|pycti @ git+https://github.com/OpenCTI-Platform/client-python@master|' -i {} \;
      - run:
          working_directory: ~/opencti/internal-import-file/import-file-stix
          name: Build Docker image opencti/connector-import-file-stix
          command: docker build -t opencti/connector-import-file-stix:rolling .
      - run:
          working_directory: ~/opencti/internal-import-file/import-document
          name: Build Docker image opencti/connector-import-document
          command: docker build -t opencti/connector-import-document:rolling .
      - run:
          working_directory: ~/opencti/internal-export-file/export-file-stix
          name: Build Docker image opencti/connector-export-file-stix
          command: docker build -t opencti/connector-export-file-stix:rolling .
      - run:
          working_directory: ~/opencti/internal-export-file/export-file-txt
          name: Build Docker image opencti/connector-export-file-txt
          command: docker build -t opencti/connector-export-file-txt:rolling .
      - run:
          working_directory: ~/opencti/internal-enrichment/hygiene
          name: Build Docker image opencti/connector-hygiene
          command: docker build -t opencti/connector-hygiene:rolling .
      - run:
          working_directory: ~/opencti/external-import/alienvault
          name: Build Docker image opencti/connector-alienvault
          command: docker build -t opencti/connector-alienvault:rolling .
      - run:
          working_directory: ~/opencti/external-import/diode-import
          name: Build Docker image opencti/connector-diode-import
          command: docker build -t opencti/connector-diode-import:rolling .
      - run:
          working_directory: ~/opencti/external-import/crowdstrike
          name: Build Docker image opencti/connector-crowdstrike
          command: docker build -t opencti/connector-crowdstrike:rolling .
      - run:
          working_directory: ~/opencti/external-import/cuckoo
          name: Build Docker image opencti/connector-cuckoo
          command: docker build -t opencti/connector-cuckoo:rolling .
      - run:
          working_directory: ~/opencti/internal-export-file/export-file-csv
          name: Build Docker image opencti/connector-export-file-csv
          command: docker build -t opencti/connector-export-file-csv:rolling .
      - run:
          working_directory: ~/opencti/external-import/cape
          name: Build Docker image opencti/connector-cape
          command: docker build -t opencti/connector-cape:rolling .
      - run:
          working_directory: ~/opencti/external-import/misp
          name: Build Docker image opencti/connector-misp
          command: docker build -t opencti/connector-misp:rolling .
      - run:
          working_directory: ~/opencti/external-import/mitre
          name: Build Docker image opencti/connector-mitre
          command: docker build -t opencti/connector-mitre:rolling .
      - run:
          working_directory: ~/opencti/external-import/opencti
          name: Build Docker image opencti/connector-opencti
          command: docker build -t opencti/connector-opencti:rolling .
      - run:
          working_directory: ~/opencti/external-import/cve
          name: Build Docker image opencti/connector-cve
          command: docker build -t opencti/connector-cve:rolling .
      - run:
          working_directory: ~/opencti/internal-enrichment/ipinfo
          name: Build Docker image opencti/connector-ipinfo
          command: docker build -t opencti/connector-ipinfo:rolling .
      - run:
          working_directory: ~/opencti/internal-enrichment/virustotal
          name: Build Docker image opencti/connector-virustotal
          command: docker build -t opencti/connector-virustotal:rolling .
      - run:
          working_directory: ~/opencti/internal-enrichment/virustotal-downloader
          name: Build Docker image opencti/connector-virustotal-downloader
          command: docker build -t opencti/connector-virustotal-downloader:rolling .
      - run:
          working_directory: ~/opencti/external-import/lastinfosec
          name: Build Docker image opencti/connector-lastinfosec
          command: docker build -t opencti/connector-lastinfosec:rolling .
      - run:
          working_directory: ~/opencti/external-import/malpedia
          name: Build Docker image opencti/connector-malpedia
          command: docker build -t opencti/connector-malpedia:rolling .
      - run:
          working_directory: ~/opencti/external-import/mwdb
          name: Build Docker image opencti/connector-mwdb
          command: docker build -t opencti/connector-mwdb:rolling .
      - run:
          working_directory: ~/opencti/external-import/riskiq
          name: Build Docker image opencti/connector-riskiq
          command: docker build -t opencti/connector-riskiq:rolling .
      - run:
          working_directory: ~/opencti/external-import/valhalla
          name: Build Docker image opencti/connector-valhalla
          command: docker build -t opencti/connector-valhalla:rolling .
      - run:
          working_directory: ~/opencti/stream/tanium
          name: Build Docker image opencti/connector-tanium
          command: docker build -t opencti/connector-tanium:rolling .
      - run:
          working_directory: ~/opencti/external-import/mandiant
          name: Build Docker image opencti/connector-mandiant
          command: docker build -t opencti/connector-mandiant:rolling .
      - run:
          working_directory: ~/opencti/external-import/kaspersky
          name: Build Docker image opencti/connector-kaspersky
          command: docker build -t opencti/connector-kaspersky:rolling .
      - run:
          working_directory: ~/opencti/internal-enrichment/greynoise
          name: Build Docker image opencti/connector-greynoise
          command: docker build -t opencti/connector-greynoise:rolling .
      - run:
          working_directory: ~/opencti/external-import/taxii2
          name: Build Docker image opencti/connector-taxii2
          command: docker build -t opencti/connector-taxii2:rolling .
      - run:
          working_directory: ~/opencti/external-import/thehive
          name: Build Docker image opencti/connector-thehive
          command: docker build -t opencti/connector-thehive:rolling .
      - run:
          working_directory: ~/opencti/internal-enrichment/abuseipdb
          name: Build Docker image opencti/connector-abuseipdb
          command: docker build -t opencti/connector-abuseipdb:rolling .
      - run:
          working_directory: ~/opencti/external-import/urlhaus
          name: Build Docker image opencti/connector-urlhaus
          command: docker build -t opencti/connector-urlhaus:rolling .
      - run:
          working_directory: ~/opencti/internal-enrichment/malbeacon
          name: Build Docker image opencti/connector-malbeacon
          command: docker build -t opencti/connector-malbeacon:rolling .
      - run:
          working_directory: ~/opencti/internal-enrichment/crowdsec
          name: Build Docker image opencti/connector-crowdsec
          command: docker build -t opencti/connector-crowdsec:rolling .
      - run:
          working_directory: ~/opencti/internal-enrichment/sophoslabs-intelix
          name: Build Docker image opencti/connector-sophoslabs-intelix
          command: docker build -t opencti/connector-sophoslabs-intelix:rolling .
      - run:
          working_directory: ~/opencti/external-import/flashpoint
          name: Build Docker image opencti/connector-flashpoint
          command: docker build -t opencti/connector-flashpoint:rolling .
      - run:
          working_directory: ~/opencti/internal-enrichment/tagger
          name: Build Docker image opencti/connector-tagger
          command: docker build -t opencti/connector-tagger:rolling .
      - run:
          working_directory: ~/opencti/external-import/eset
          name: Build Docker image opencti/connector-eset
          command: docker build -t opencti/connector-eset:rolling .
      - run:
          working_directory: ~/opencti/external-import/silobreaker
          name: Build Docker image opencti/connector-silobreaker
          command: docker build -t opencti/connector-silobreaker:rolling .
      - run:
          working_directory: ~/opencti/stream/sentinel
          name: Build Docker image opencti/connector-sentinel
          command: docker build -t opencti/connector-sentinel:rolling .
      - run:
          working_directory: ~/opencti/external-import/cybersixgill
          name: Build Docker image opencti/connector-cybersixgill
          command: docker build -t opencti/connector-cybersixgill:rolling .
      - run:
          working_directory: ~/opencti/external-import/tweetfeed
          name: Build Docker image opencti/connector-tweetfeed
          command: docker build -t opencti/connector-tweetfeed:rolling .
      - run:
          working_directory: ~/opencti/external-import/threatfox
          name: Build Docker image opencti/connector-threatfox
          command: docker build -t opencti/connector-threatfox:rolling .
      - run:
          working_directory: ~/opencti/internal-enrichment/vmray-analyzer
          name: Build Docker image opencti/connector-vmray-analyzer
          command: docker build -t opencti/connector-vmray-analyzer:rolling .
      - run:
          working_directory: ~/opencti/stream/virustotal-livehunt-rules
          name: Build Docker image opencti/connector-virustotal-livehunt-rules
          command: docker build -t opencti/connector-virustotal-livehunt-rules:rolling .
      - run:
          working_directory: ~/opencti/stream/taxii-post
          name: Build Docker image opencti/connector-taxii-post
          command: docker build -t opencti/connector-taxii-post:rolling .
      - run:
          working_directory: ~/opencti/external-import/feedly
          name: Build Docker image opencti/connector-feedly
          command: docker build -t opencti/connector-feedly:rolling .
      - run:
          working_directory: ~/opencti/stream/logrhythm
          name: Build Docker image opencti/connector-logrhythm
          command: docker build -t opencti/connector-logrhythm:rolling .
      - run:
          working_directory: ~/opencti/internal-enrichment/orion-malware
          name: Build Docker image opencti/connector-orion-malware
          command: docker build -t opencti/connector-orion-malware:rolling .
      - run:
          working_directory: ~/opencti/external-import/comlaude
          name: Build Docker image opencti/connector-comlaude
          command: docker build -t opencti/connector-comlaude:rolling .
      - run:
          working_directory: ~/opencti/stream/harfanglab
          name: Build Docker image opencti/connector-harfanglab
          command: docker build -t opencti/connector-harfanglab:rolling .
      - run:
          working_directory: ~/opencti/external-import/crtsh
          name: Build Docker image opencti/connector-crtsh
          command: docker build -t opencti/connector-crtsh:rolling .
      - run:
          working_directory: ~/opencti/external-import/rst-report-hub
          name: Build Docker image opencti/connector-rst-report-hub
          command: docker build -t opencti/connector-rst-report-hub:rolling .
      - run:
          working_directory: ~/opencti/external-import/rst-threat-feed
          name: Build Docker image opencti/connector-rst-threat-feed
          command: docker build -t opencti/connector-rst-threat-feed:rolling .
      - run:
          working_directory: ~/opencti/internal-enrichment/hostio
          name: Build Docker image opencti/connector-hostio
          command: docker build -t opencti/connector-hostio:rolling .
      - run:
          working_directory: ~/opencti/external-import/intelfinder
          name: Build Docker image opencti/connector-intelfinder
          command: docker build -t opencti/connector-intelfinder:rolling .
      - run:
          working_directory: ~/opencti/internal-export-file/export-ttps-file-navigator
          name: Build Docker image opencti/connector-export-ttps-file-navigator
          command: docker build -t opencti/connector-export-ttps-file-navigator:rolling .
      - run:
          working_directory: ~/opencti/external-import/google-drive
          name: Build Docker image opencti/connector-google-drive
          command: docker build -t opencti/connector-google-drive:rolling .
      - run:
          working_directory: ~/opencti/stream/crowdstrike-endpoint-security
          name: Build Docker image opencti/connector-crowdstrike-endpoint-security
          command: docker build -t opencti/connector-crowdstrike-endpoint-security:rolling .
      - run:
          working_directory: ~/opencti/internal-enrichment/dnstwist
          name: Build Docker image opencti/connector-dnstwist
          command: docker build -t opencti/connector-dnstwist:rolling .
      - run:
          working_directory: ~/opencti/external-import/cpe
          name: Build Docker image opencti/connector-cpe
          command: docker build -t opencti/connector-cpe:rolling .
      - run:
          working_directory: ~/opencti/internal-enrichment/urlscan-enrichment
          name: Build Docker image opencti/connector-urlscan-enrichment
          command: docker build -t opencti/connector-urlscan-enrichment:rolling .
      - run:
          working_directory: ~/opencti/external-import/mitre-atlas
          name: Build Docker image opencti/connector-mitre-atlas
          command: docker build -t opencti/connector-mitre-atlas:rolling .
      - run:
          working_directory: ~/opencti/external-import/malcore
          name: Build Docker image opencti/connector-malcore
          command: docker build -t opencti/connector-malcore:rolling .
      - run:
          working_directory: ~/opencti/external-import/infoblox
          name: Build Docker image opencti/connector-infoblox
          command: docker build -t opencti/connector-infoblox:rolling .
      - run:
          working_directory: ~/opencti/external-import/cisco-sma
          name: Build Docker image opencti/connector-cisco-sma
          command: docker build -t opencti/connector-cisco-sma:rolling .
      - run:
          working_directory: ~/opencti/external-import/fortinet-ti
          name: Build Docker image opencti/connector-fortinet-ti
          command: docker build -t opencti/connector-fortinet-ti:rolling .
      - run:
          working_directory: ~/opencti/internal-enrichment/safebrowsing
          name: Build Docker image opencti/connector-google-safebrowsing
          command: docker build -t opencti/connector-google-safebrowsing:rolling .
      - run:
          working_directory: ~/opencti/external-import/cofense
          name: Build Docker image opencti/connector-cofense
          command: docker build -t opencti/connector-cofense:rolling .
      - run:
          working_directory: ~/opencti/external-import/group-ib
          name: Build Docker image opencti/connector-group-ib
          command: docker build -t opencti/connector-group-ib:rolling .
      - run:
          working_directory: ~/opencti/internal-enrichment/first-epss
          name: Build Docker image opencti/connector-first-epss
          command: docker build -t opencti/connector-first-epss:rolling .
      - run:
          working_directory: ~/opencti/internal-enrichment/reversinglabs-spectra-analyze
          name: Build Docker image opencti/connector-reversinglabs-spectra-analyze
          command: docker build -t opencti/connector-reversinglabs-spectra-analyze:rolling .
      - run:
          working_directory: ~/opencti/internal-enrichment/shadowtrackr
          name: Build Docker image opencti/connector-shadowtrackr
          command: docker build -t opencti/connector-shadowtrackr:rolling .
      - run:
<<<<<<< HEAD
          working_directory: ~/opencti/external-import/tenable-vuln-management
          name: Build Docker image opencti/connector-tenable-vuln-management
          command: docker build -t opencti/connector-tenable-vuln-management:rolling .
=======
          working_directory: ~/opencti/internal-enrichment/greynoise-vuln
          name: Build Docker image opencti/connector-greynoise-vuln
          command: docker build -t opencti/connector-greynoise-vuln:rolling .
>>>>>>> 7600ba69
      - run:
          name: Publish Docker Image to Docker Hub
          command: |
            echo "$DOCKERHUB_PASS" | docker login -u "$DOCKERHUB_USERNAME" --password-stdin
            docker push opencti/connector-import-file-stix:rolling
            docker push opencti/connector-import-document:rolling
            docker push opencti/connector-export-file-stix:rolling
            docker push opencti/connector-export-file-csv:rolling
            docker push opencti/connector-export-file-txt:rolling
            docker push opencti/connector-hygiene:rolling
            docker push opencti/connector-alienvault:rolling
            docker push opencti/connector-diode-import:rolling
            docker push opencti/connector-crowdstrike:rolling
            docker push opencti/connector-cuckoo:rolling
            docker push opencti/connector-cape:rolling
            docker push opencti/connector-misp:rolling
            docker push opencti/connector-mitre:rolling
            docker push opencti/connector-opencti:rolling
            docker push opencti/connector-cve:rolling
            docker push opencti/connector-ipinfo:rolling
            docker push opencti/connector-virustotal:rolling
            docker push opencti/connector-virustotal-downloader:rolling
            docker push opencti/connector-lastinfosec:rolling
            docker push opencti/connector-malpedia:rolling
            docker push opencti/connector-mwdb:rolling
            docker push opencti/connector-riskiq:rolling
            docker push opencti/connector-valhalla:rolling
            docker push opencti/connector-tanium:rolling
            docker push opencti/connector-mandiant:rolling
            docker push opencti/connector-kaspersky:rolling
            docker push opencti/connector-greynoise:rolling
            docker push opencti/connector-taxii2:rolling
            docker push opencti/connector-thehive:rolling
            docker push opencti/connector-abuseipdb:rolling
            docker push opencti/connector-urlhaus:rolling
            docker push opencti/connector-malbeacon:rolling
            docker push opencti/connector-crowdsec:rolling
            docker push opencti/connector-sophoslabs-intelix:rolling
            docker push opencti/connector-flashpoint:rolling
            docker push opencti/connector-tagger:rolling
            docker push opencti/connector-eset:rolling
            docker push opencti/connector-silobreaker:rolling
            docker push opencti/connector-sentinel:rolling
            docker push opencti/connector-cybersixgill:rolling
            docker push opencti/connector-tweetfeed:rolling
            docker push opencti/connector-threatfox:rolling
            docker push opencti/connector-vmray-analyzer:rolling
            docker push opencti/connector-virustotal-livehunt-rules:rolling
            docker push opencti/connector-taxii-post:rolling
            docker push opencti/connector-feedly:rolling
            docker push opencti/connector-logrhythm:rolling
            docker push opencti/connector-orion-malware:rolling
            docker push opencti/connector-comlaude:rolling
            docker push opencti/connector-harfanglab:rolling
            docker push opencti/connector-crtsh:rolling
            docker push opencti/connector-rst-report-hub:rolling
            docker push opencti/connector-rst-threat-feed:rolling
            docker push opencti/connector-hostio:rolling
            docker push opencti/connector-intelfinder:rolling
            docker push opencti/connector-export-ttps-file-navigator:rolling
            docker push opencti/connector-google-drive:rolling
            docker push opencti/connector-crowdstrike-endpoint-security:rolling
            docker push opencti/connector-dnstwist:rolling
            docker push opencti/connector-cpe:rolling
            docker push opencti/connector-urlscan-enrichment:rolling
            docker push opencti/connector-mitre-atlas:rolling
            docker push opencti/connector-malcore:rolling
            docker push opencti/connector-infoblox:rolling
            docker push opencti/connector-cisco-sma:rolling
            docker push opencti/connector-fortinet-ti:rolling
            docker push opencti/connector-google-safebrowsing:rolling
            docker push opencti/connector-cofense:rolling
            docker push opencti/connector-group-ib:rolling
            docker push opencti/connector-first-epss:rolling
            docker push opencti/connector-reversinglabs-spectra-analyze:rolling
            docker push opencti/connector-shadowtrackr:rolling
<<<<<<< HEAD
            docker push opencti/connector-tenable-vuln-management:rolling
=======
            docker push opencti/connector-greynoise-vuln:rolling
>>>>>>> 7600ba69
      - slack/notify:
          event: fail
          template: basic_fail_1
      - ms-teams/report:
          only_on_fail: true
          webhook_url: $MS_TEAMS_WEBHOOK_URL
  build_rolling_2:
    working_directory: ~/opencti
    docker:
      - image: cimg/base:stable-20.04
    steps:
      - checkout
      - setup_remote_docker
      - run: sudo apt-get update -qq && sudo apt install curl gettext-base
      - run:
          working_directory: ~/opencti
          name: Replace pycti requirement of stable version with latest master branch code
          command: find . -name requirements.txt -exec sed 's|^pycti==.*$|pycti @ git+https://github.com/OpenCTI-Platform/client-python@master|' -i {} \;
      - run:
          working_directory: ~/opencti/external-import/sekoia
          name: Build Docker image opencti/connector-sekoia
          command: docker build -t opencti/connector-sekoia:rolling .
      - run:
          working_directory: ~/opencti/internal-enrichment/hybrid-analysis-sandbox
          name: Build Docker image opencti/connector-hybrid-analysis-sandbox
          command: docker build -t opencti/connector-hybrid-analysis-sandbox:rolling .
      - run:
          working_directory: ~/opencti/stream/splunk
          name: Build Docker image opencti/connector-splunk
          command: docker build -t opencti/connector-splunk:rolling .
      - run:
          working_directory: ~/opencti/stream/elastic
          name: Build Docker image opencti/connector-elastic
          command: docker build -t opencti/connector-elastic:rolling .
      - run:
          working_directory: ~/opencti/external-import/vxvault
          name: Build Docker image opencti/connector-vxvault
          command: docker build -t opencti/connector-vxvault:rolling .
      - run:
          working_directory: ~/opencti/internal-enrichment/shodan
          name: Build Docker image opencti/connector-shodan
          command: docker build -t opencti/connector-shodan:rolling .
      - run:
          working_directory: ~/opencti/internal-enrichment/shodan-internetdb
          name: Build Docker image opencti/connector-shodan-internetdb
          command: docker build -t opencti/connector-shodan-internetdb:rolling .
      - run:
          working_directory: ~/opencti/internal-enrichment/import-external-reference
          name: Build Docker image opencti/connector-import-external-reference
          command: docker build -t opencti/connector-import-external-reference:rolling .
      - run:
          working_directory: ~/opencti/stream/backup-files
          name: Build Docker image opencti/connector-backup-files
          command: docker build -t opencti/connector-backup-files:rolling .
      - run:
          working_directory: ~/opencti/external-import/threatmatch
          name: Build Docker image opencti/connector-threatmatch
          command: docker build -t opencti/connector-threatmatch:rolling .
      - run:
          working_directory: ~/opencti/external-import/restore-files
          name: Build Docker image opencti/connector-restore-files
          command: docker build -t opencti/connector-restore-files:rolling .
      - run:
          working_directory: ~/opencti/external-import/virustotal-livehunt-notifications
          name: Build Docker image opencti/connector-virustotal-livehunt-notifications
          command: docker build -t opencti/connector-virustotal-livehunt-notifications:rolling .
      - run:
          working_directory: ~/opencti/internal-enrichment/cape-sandbox
          name: Build Docker image opencti/connector-cape-sandbox
          command: docker build -t opencti/connector-cape-sandbox:rolling .
      - run:
          working_directory: ~/opencti/internal-enrichment/domaintools
          name: Build Docker image opencti/connector-domaintools
          command: docker build -t opencti/connector-domaintools:rolling .
      - run:
          working_directory: ~/opencti/internal-enrichment/intezer-sandbox
          name: Build Docker image opencti/connector-intezer-sandbox
          command: docker build -t opencti/connector-intezer-sandbox:rolling .
      - run:
          working_directory: ~/opencti/internal-enrichment/hatching-triage-sandbox
          name: Build Docker image opencti/connector-hatching-triage-sandbox
          command: docker build -t opencti/connector-hatching-triage-sandbox:rolling .
      - run:
          working_directory: ~/opencti/internal-enrichment/unpac-me
          name: Build Docker image opencti/connector-unpac-me
          command: docker build -t opencti/connector-unpac-me:rolling .
      - run:
          working_directory: ~/opencti/internal-enrichment/ivre
          name: Build Docker image opencti/connector-ivre
          command: docker build -t opencti/connector-ivre:rolling .
      - run:
          working_directory: ~/opencti/external-import/malwarebazaar-recent-additions
          name: Build Docker image opencti/connector-malwarebazaar-recent-additions
          command: docker build -t opencti/connector-malwarebazaar-recent-additions:rolling .
      - run:
          working_directory: ~/opencti/external-import/urlhaus-recent-payloads
          name: Build Docker image opencti/connector-urlhaus-recent-payloads
          command: docker build -t opencti/connector-urlhaus-recent-payloads:rolling .
      - run:
          working_directory: ~/opencti/internal-export-file/export-report-pdf
          name: Build Docker image opencti/connector-export-report-pdf
          command: docker build -t opencti/connector-export-report-pdf:rolling .
      - run:
          working_directory: ~/opencti/external-import/obstracts
          name: Build Docker image opencti/connector-obstracts
          command: docker build -t opencti/connector-obstracts:rolling .
      - run:
          working_directory: ~/opencti/external-import/stixify
          name: Build Docker image opencti/connector-stixify
          command: docker build -t opencti/connector-stixify:rolling .
      - run:
          working_directory: ~/opencti/external-import/vulmatch
          name: Build Docker image opencti/connector-vulmatch
          command: docker build -t opencti/connector-vulmatch:rolling .
      - run:
          working_directory: ~/opencti/external-import/siemrules
          name: Build Docker image opencti/connector-siemrules
          command: docker build -t opencti/connector-siemrules:rolling .
      - run:
          working_directory: ~/opencti/external-import/cisa-known-exploited-vulnerabilities
          name: Build Docker image opencti/connector-cisa-known-exploited-vulnerabilities
          command: docker build -t opencti/connector-cisa-known-exploited-vulnerabilities:rolling .
      - run:
          working_directory: ~/opencti/external-import/cyber-campaign-collection
          name: Build Docker image opencti/connector-cyber-campaign-collection
          command: docker build -t opencti/connector-cyber-campaign-collection:rolling .
      - run:
          working_directory: ~/opencti/external-import/socprime
          name: Build Docker image opencti/connector-socprime
          command: docker build -t opencti/connector-socprime:rolling .
      - run:
          working_directory: ~/opencti/external-import/urlscan
          name: Build Docker image opencti/connector-urlscan
          command: docker build -t opencti/connector-urlscan:rolling .
      - run:
          working_directory: ~/opencti/external-import/maltiverse
          name: Build Docker image opencti/connector-maltiverse
          command: docker build -t opencti/connector-maltiverse:rolling .
      - run:
          working_directory: ~/opencti/external-import/intel471
          name: Build Docker image opencti/connector-intel471
          command: docker build -t opencti/connector-intel471:rolling .
      - run:
          working_directory: ~/opencti/external-import/orange-cyberdefense
          name: Build Docker image opencti/connector-orange-cyberdefense
          command: docker build -t opencti/connector-orange-cyberdefense:rolling .
      - run:
          working_directory: ~/opencti/external-import/citalid
          name: Build Docker image opencti/connector-citalid
          command: docker build -t opencti/connector-citalid:rolling .
      - run:
          working_directory: ~/opencti/external-import/abuseipdb-ipblacklist
          name: Build Docker image opencti/connector-abuseipdb-ipblacklist
          command: docker build -t opencti/connector-abuseipdb-ipblacklist:rolling .
      - run:
          working_directory: ~/opencti/external-import/misp-feed
          name: Build Docker image opencti/connector-misp-feed
          command: docker build -t opencti/connector-misp-feed:rolling .
      - run:
          working_directory: ~/opencti/external-import/disarm-framework
          name: Build Docker image opencti/connector-disarm-framework
          command: docker build -t opencti/connector-disarm-framework:rolling .
      - run:
          working_directory: ~/opencti/external-import/chapsvision
          name: Build Docker image opencti/connector-chapsvision
          command: docker build -t opencti/connector-chapsvision:rolling .
      - run:
          working_directory: ~/opencti/external-import/abuse-ssl
          name: Build Docker image opencti/connector-abuse-ssl
          command: docker build -t opencti/connector-abuse-ssl:rolling .
      - run:
          working_directory: ~/opencti/external-import/ironnet
          name: Build Docker image opencti/connector-ironnet
          command: docker build -t opencti/connector-ironnet:rolling .
      - run:
          working_directory: ~/opencti/external-import/recorded-future
          name: Build Docker image opencti/connector-recorded-future
          command: docker build -t opencti/connector-recorded-future:rolling .
      - run:
          working_directory: ~/opencti/external-import/opencsam
          name: Build Docker image opencti/connector-opencsam
          command: docker build -t opencti/connector-opencsam:rolling .
      - run:
          working_directory: ~/opencti/internal-enrichment/joe-sandbox
          name: Build Docker image opencti/connector-joe-sandbox
          command: docker build -t opencti/connector-joe-sandbox:rolling .
      - run:
          working_directory: ~/opencti/external-import/crits
          name: Build Docker image opencti/connector-crits
          command: docker build -t opencti/connector-crits:rolling .
      - run:
          working_directory: ~/opencti/internal-enrichment/yara
          name: Build Docker image opencti/connector-yara
          command: docker build -t opencti/connector-yara:rolling .
      - run:
          working_directory: ~/opencti/internal-enrichment/ipqs
          name: Build Docker image opencti/connector-ipqs
          command: docker build -t opencti/connector-ipqs:rolling .
      - run:
          working_directory: ~/opencti/internal-enrichment/google-dns
          name: Build Docker image opencti/connector-google-dns
          command: docker build -t opencti/connector-google-dns:rolling .
      - run:
          working_directory: ~/opencti/stream/qradar
          name: Build Docker image opencti/connector-qradar
          command: docker build -t opencti/connector-qradar:rolling .
      - run:
          working_directory: ~/opencti/stream/chronicle
          name: Build Docker image opencti/connector-chronicle
          command: docker build -t opencti/connector-chronicle:rolling .
      - run:
          working_directory: ~/opencti/external-import/zerofox
          name: Build Docker image opencti/connector-zerofox
          command: docker build -t opencti/connector-zerofox:rolling .
      - run:
          working_directory: ~/opencti/internal-enrichment/recordedfuture-enrichment
          name: Build Docker image opencti/connector-recordedfuture-enrichment
          command: docker build -t opencti/connector-recordedfuture-enrichment:rolling .
      - run:
          working_directory: ~/opencti/internal-enrichment/lastinfosec
          name: Build Docker image opencti/connector-lastinfosec-enrichment
          command: docker build -t opencti/connector-lastinfosec-enrichment:rolling .
      - run:
          working_directory: ~/opencti/external-import/stopforumspam
          name: Build Docker image opencti/connector-stopforumspam
          command: docker build -t opencti/connector-stopforumspam:rolling .
      - run:
          working_directory: ~/opencti/external-import/phishunt
          name: Build Docker image opencti/connector-phishunt
          command: docker build -t opencti/connector-phishunt:rolling .
      - run:
          working_directory: ~/opencti/internal-enrichment/attribution-tools
          name: Build Docker image opencti/connector-attribution-tools
          command: docker build -t opencti/connector-attribution-tools:rolling .
      - run:
          working_directory: ~/opencti/external-import/cluster25
          name: Build Docker image opencti/connector-cluster25
          command: docker build -t opencti/connector-cluster25:rolling .
      - run:
          working_directory: ~/opencti/external-import/ransomwarelive
          name: Build Docker image opencti/connector-ransomwarelive
          command: docker build -t opencti/connector-ransomwarelive:rolling .
      - run:
          working_directory: ~/opencti/external-import/anyrun-feed
          name: Build Docker image opencti/connector-anyrun-feed
          command: docker build -t opencti/connector-anyrun-feed:rolling .
      - run:
          working_directory: ~/opencti/internal-enrichment/anyrun-task
          name: Build Docker image opencti/connector-anyrun-task
          command: docker build -t opencti/connector-anyrun-task:rolling .
      - run:
          working_directory: ~/opencti/external-import/greynoise-feed
          name: Build Docker image opencti/connector-greynoise-feed
          command: docker build -t opencti/connector-greynoise-feed:rolling .
      - run:
          working_directory: ~/opencti/internal-enrichment/rst-noise-control
          name: Build Docker image opencti/connector-rst-noise-control
          command: docker build -t opencti/connector-rst-noise-control:rolling .
      - run:
          working_directory: ~/opencti/external-import/red-flag-domains
          name: Build Docker image opencti/connector-red-flag-domains
          command: docker build -t opencti/connector-red-flag-domains:rolling .
      - run:
          working_directory: ~/opencti/external-import/shadowserver
          name: Build Docker image opencti/connector-shadowserver
          command: docker build -t opencti/connector-shadowserver:rolling .
      - run:
          working_directory: ~/opencti/internal-enrichment/reversinglabs-malware-presence
          name: Build Docker image opencti/connector-reversinglabs-malware-presence
          command: docker build -t opencti/connector-reversinglabs-malware-presence:rolling .
      - run:
          working_directory: ~/opencti/stream/jira
          name: Build Docker image opencti/connector-jira
          command: docker build -t opencti/connector-jira:rolling .
      - run:
          working_directory: ~/opencti/stream/webhook
          name: Build Docker image opencti/connector-webhook
          command: docker build -t opencti/connector-webhook:rolling .
      - run:
          working_directory: ~/opencti/internal-enrichment/reversinglabs-spectra-intel-submission
          name: Build Docker image opencti/connector-reversinglabs-spectra-intel-submission
          command: docker build -t opencti/connector-reversinglabs-spectra-intel-submission:rolling .
      - run:
          working_directory: ~/opencti/internal-import-file/import-file-misp
          name: Build Docker image opencti/connector-import-file-misp
          command: docker build -t opencti/connector-import-file-misp:rolling .
      - run:
          name: Publish Docker Image to Docker Hub
          command: |
            echo "$DOCKERHUB_PASS" | docker login -u "$DOCKERHUB_USERNAME" --password-stdin
            docker push opencti/connector-sekoia:rolling
            docker push opencti/connector-hybrid-analysis-sandbox:rolling
            docker push opencti/connector-splunk:rolling
            docker push opencti/connector-elastic:rolling
            docker push opencti/connector-vxvault:rolling
            docker push opencti/connector-shodan:rolling
            docker push opencti/connector-shodan-internetdb:rolling
            docker push opencti/connector-import-external-reference:rolling
            docker push opencti/connector-backup-files:rolling
            docker push opencti/connector-threatmatch:rolling
            docker push opencti/connector-restore-files:rolling
            docker push opencti/connector-virustotal-livehunt-notifications:rolling
            docker push opencti/connector-cape-sandbox:rolling
            docker push opencti/connector-domaintools:rolling
            docker push opencti/connector-intezer-sandbox:rolling
            docker push opencti/connector-hatching-triage-sandbox:rolling
            docker push opencti/connector-unpac-me:rolling
            docker push opencti/connector-ivre:rolling
            docker push opencti/connector-malwarebazaar-recent-additions:rolling
            docker push opencti/connector-urlhaus-recent-payloads:rolling
            docker push opencti/connector-export-report-pdf:rolling
            docker push opencti/connector-obstracts:rolling
            docker push opencti/connector-stixify:rolling
            docker push opencti/connector-vulmatch:rolling
            docker push opencti/connector-siemrules:rolling
            docker push opencti/connector-cisa-known-exploited-vulnerabilities:rolling
            docker push opencti/connector-cyber-campaign-collection:rolling
            docker push opencti/connector-socprime:rolling
            docker push opencti/connector-urlscan:rolling
            docker push opencti/connector-maltiverse:rolling
            docker push opencti/connector-intel471:rolling
            docker push opencti/connector-orange-cyberdefense:rolling
            docker push opencti/connector-citalid:rolling
            docker push opencti/connector-abuseipdb-ipblacklist:rolling
            docker push opencti/connector-misp-feed:rolling
            docker push opencti/connector-disarm-framework:rolling
            docker push opencti/connector-chapsvision:rolling
            docker push opencti/connector-abuse-ssl:rolling
            docker push opencti/connector-ironnet:rolling
            docker push opencti/connector-recorded-future:rolling
            docker push opencti/connector-opencsam:rolling
            docker push opencti/connector-joe-sandbox:rolling
            docker push opencti/connector-crits:rolling
            docker push opencti/connector-yara:rolling
            docker push opencti/connector-ipqs:rolling
            docker push opencti/connector-google-dns:rolling
            docker push opencti/connector-qradar:rolling
            docker push opencti/connector-chronicle:rolling
            docker push opencti/connector-zerofox:rolling
            docker push opencti/connector-recordedfuture-enrichment:rolling
            docker push opencti/connector-lastinfosec-enrichment:rolling
            docker push opencti/connector-stopforumspam:rolling
            docker push opencti/connector-phishunt:rolling
            docker push opencti/connector-attribution-tools:rolling
            docker push opencti/connector-cluster25:rolling
            docker push opencti/connector-ransomwarelive:rolling
            docker push opencti/connector-anyrun-feed:rolling
            docker push opencti/connector-anyrun-task:rolling
            docker push opencti/connector-greynoise-feed:rolling
            docker push opencti/connector-rst-noise-control:rolling
            docker push opencti/connector-red-flag-domains:rolling
            docker push opencti/connector-shadowserver:rolling
            docker push opencti/connector-reversinglabs-malware-presence:rolling
            docker push opencti/connector-jira:rolling
            docker push opencti/connector-webhook:rolling
            docker push opencti/connector-reversinglabs-spectra-intel-submission:rolling
            docker push opencti/connector-import-file-misp:rolling
      - slack/notify:
          event: fail
          template: basic_fail_1
      - ms-teams/report:
          only_on_fail: true
          webhook_url: $MS_TEAMS_WEBHOOK_URL
  build_fips_rolling_1:
    working_directory: ~/opencti
    docker:
      - image: cimg/base:stable-20.04
    steps:
      - checkout
      - setup_remote_docker
      - run: sudo apt-get update -qq && sudo apt install curl gettext-base
      - run:
          working_directory: ~/opencti
          name: Replace pycti requirement of stable version with latest master branch code
          command: find . -name requirements.txt -exec sed 's|^pycti==.*$|pycti @ git+https://github.com/OpenCTI-Platform/client-python@master|' -i {} \;
      - run:
          working_directory: ~/opencti/internal-import-file/import-file-stix
          name: Build Docker image opencti/connector-import-file-stix
          command: docker build -f Dockerfile_fips -t opencti/connector-import-file-stix:rolling-fips .
      - run:
          working_directory: ~/opencti/internal-import-file/import-document
          name: Build Docker image opencti/connector-import-document
          command: docker build -f Dockerfile_fips -t opencti/connector-import-document:rolling-fips .
      - run:
          working_directory: ~/opencti/internal-export-file/export-file-stix
          name: Build Docker image opencti/connector-export-file-stix
          command: docker build -f Dockerfile_fips -t opencti/connector-export-file-stix:rolling-fips .
      - run:
          working_directory: ~/opencti/internal-export-file/export-file-csv
          name: Build Docker image opencti/connector-export-file-csv
          command: docker build -f Dockerfile_fips -t opencti/connector-export-file-csv:rolling-fips .
      - run:
          working_directory: ~/opencti/internal-export-file/export-file-txt
          name: Build Docker image opencti/connector-export-file-txt
          command: docker build -f Dockerfile_fips -t opencti/connector-export-file-txt:rolling-fips .
      - run:
          name: Publish Docker Image to Docker Hub
          command: |
            echo "$DOCKERHUB_PASS" | docker login -u "$DOCKERHUB_USERNAME" --password-stdin
            docker push opencti/connector-import-file-stix:rolling-fips
            docker push opencti/connector-import-document:rolling-fips
            docker push opencti/connector-export-file-stix:rolling-fips
            docker push opencti/connector-export-file-csv:rolling-fips
            docker push opencti/connector-export-file-txt:rolling-fips
      - slack/notify:
          event: fail
          template: basic_fail_1
      - ms-teams/report:
          only_on_fail: true
          webhook_url: $MS_TEAMS_WEBHOOK_URL
  notify_rolling:
    docker:
      - image: "cimg/base:stable"
    steps:
      - run: sudo apt-get update -qq && sudo apt install curl gettext-base
      - slack/notify:
          event: pass
          template: basic_success_1
      - ms-teams/report:
          only_on_fail: false
          webhook_url: $MS_TEAMS_WEBHOOK_URL
  notify:
    docker:
      - image: "cimg/base:stable"
    steps:
      - run: sudo apt-get update -qq && sudo apt install curl gettext-base
      - slack/notify:
          event: pass
          template: basic_success_1
      - ms-teams/report:
          only_on_fail: false
          webhook_url: $MS_TEAMS_WEBHOOK_URL
workflows:
  version: 2
  opencti:
    jobs:
      - ensure_formatting
      - linter
      - test
      - build_1:
          filters:
            tags:
              only: /[0-9]+(\.[0-9]+)+(\.[0-9]+)*/
            branches:
              ignore: /.*/
      - build_2:
          filters:
            tags:
              only: /[0-9]+(\.[0-9]+)+(\.[0-9]+)*/
            branches:
              ignore: /.*/
      - build_fips_1:
          filters:
            tags:
              only: /[0-9]+(\.[0-9]+)+(\.[0-9]+)*/
            branches:
              ignore: /.*/
      - build_rolling_1:
          requires:
            - ensure_formatting
            - linter
          filters:
            branches:
              only:
                - master
      - build_rolling_2:
          requires:
            - ensure_formatting
            - linter
          filters:
            branches:
              only:
                - master
      - build_fips_rolling_1:
          requires:
            - ensure_formatting
            - linter
          filters:
            branches:
              only:
                - master
      - notify_rolling:
          requires:
            - build_rolling_1
            - build_rolling_2
            - build_fips_rolling_1
      - notify:
          requires:
            - build_1
            - build_2
            - build_fips_1
          filters:
            tags:
              only: /[0-9]+(\.[0-9]+)+(\.[0-9]+)*/
            branches:
              ignore: /.*/<|MERGE_RESOLUTION|>--- conflicted
+++ resolved
@@ -362,15 +362,13 @@
           name: Build Docker image opencti/connector-shadowtrackr
           command: docker build -t opencti/connector-shadowtrackr:latest . && docker tag opencti/connector-shadowtrackr:latest opencti/connector-shadowtrackr:${CIRCLE_TAG}
       - run:
-<<<<<<< HEAD
+          working_directory: ~/opencti/internal-enrichment/greynoise-vuln
+          name: Build Docker image opencti/connector-greynoise-vuln
+          command: docker build -t opencti/connector-greynoise-vuln:latest . && docker tag opencti/connector-greynoise-vuln:latest opencti/connector-greynoise-vuln:${CIRCLE_TAG}
+      - run:
           working_directory: ~/opencti/external-import/tenable-vuln-management
           name: Build Docker image opencti/connector-tenable-vuln-management
           command: docker build -t opencti/connector-tenable-vuln-management:latest . && docker tag opencti/connector-tenable-vuln-management:latest opencti/connector-tenable-vuln-management:${CIRCLE_TAG}
-=======
-          working_directory: ~/opencti/internal-enrichment/greynoise-vuln
-          name: Build Docker image opencti/connector-greynoise-vuln
-          command: docker build -t opencti/connector-greynoise-vuln:latest . && docker tag opencti/connector-greynoise-vuln:latest opencti/connector-greynoise-vuln:${CIRCLE_TAG}
->>>>>>> 7600ba69
       - run:
           name: Publish Docker Image to Docker Hub
           command: |
@@ -523,13 +521,10 @@
             docker push opencti/connector-reversinglabs-spectra-analyze:${CIRCLE_TAG}
             docker push opencti/connector-shadowtrackr:latest
             docker push opencti/connector-shadowtrackr:${CIRCLE_TAG}
-<<<<<<< HEAD
+            docker push opencti/connector-greynoise-vuln:latest
+            docker push opencti/connector-greynoise-vuln:${CIRCLE_TAG}
             docker push opencti/connector-tenable-vuln-management:latest 
             docker push opencti/connector-tenable-vuln-management:${CIRCLE_TAG}
-=======
-            docker push opencti/connector-greynoise-vuln:latest
-            docker push opencti/connector-greynoise-vuln:${CIRCLE_TAG}
->>>>>>> 7600ba69
       - slack/notify:
           event: fail
           template: basic_fail_1
@@ -1299,15 +1294,13 @@
           name: Build Docker image opencti/connector-shadowtrackr
           command: docker build -t opencti/connector-shadowtrackr:rolling .
       - run:
-<<<<<<< HEAD
+          working_directory: ~/opencti/internal-enrichment/greynoise-vuln
+          name: Build Docker image opencti/connector-greynoise-vuln
+          command: docker build -t opencti/connector-greynoise-vuln:rolling .
+      - run:
           working_directory: ~/opencti/external-import/tenable-vuln-management
           name: Build Docker image opencti/connector-tenable-vuln-management
           command: docker build -t opencti/connector-tenable-vuln-management:rolling .
-=======
-          working_directory: ~/opencti/internal-enrichment/greynoise-vuln
-          name: Build Docker image opencti/connector-greynoise-vuln
-          command: docker build -t opencti/connector-greynoise-vuln:rolling .
->>>>>>> 7600ba69
       - run:
           name: Publish Docker Image to Docker Hub
           command: |
@@ -1384,11 +1377,8 @@
             docker push opencti/connector-first-epss:rolling
             docker push opencti/connector-reversinglabs-spectra-analyze:rolling
             docker push opencti/connector-shadowtrackr:rolling
-<<<<<<< HEAD
+            docker push opencti/connector-greynoise-vuln:rolling
             docker push opencti/connector-tenable-vuln-management:rolling
-=======
-            docker push opencti/connector-greynoise-vuln:rolling
->>>>>>> 7600ba69
       - slack/notify:
           event: fail
           template: basic_fail_1
