--- conflicted
+++ resolved
@@ -1085,15 +1085,13 @@
           name: Build Docker image opencti/connector-hunt-io
           command: docker build -t opencti/connector-hunt-io:latest . && docker tag opencti/connector-hunt-io:latest opencti/connector-hunt-io:${CIRCLE_TAG}
       - run:
-<<<<<<< HEAD
           working_directory: ~/opencti/external-import/ibm-xti
           name: Build Docker image opencti/connector-ibm-xti
           command: docker build -t opencti/connector-ibm-xti:latest . && docker tag opencti/connector-ibm-xti:latest opencti/connector-ibm-xti:${CIRCLE_TAG}
-=======
+      - run:
           working_directory: ~/opencti/internal-enrichment/rst-ioc-lookup
           name: Build Docker image opencti/connector-rst-ioc-lookup
           command: docker build -t opencti/connector-rst-ioc-lookup:latest . && docker tag opencti/connector-rst-ioc-lookup:latest opencti/connector-rst-ioc-lookup:${CIRCLE_TAG}
->>>>>>> 6b94bfc5
       - run:
           name: Publish Docker Image to Docker Hub
           command: |
@@ -1112,13 +1110,10 @@
             docker push opencti/connector-zscaler:${CIRCLE_TAG}
             docker push opencti/connector-hunt-io:latest
             docker push opencti/connector-hunt-io:${CIRCLE_TAG}
-<<<<<<< HEAD
             docker push opencti/connector-ibm-xti:latest
             docker push opencti/connector-ibm-xti:${CIRCLE_TAG}
-=======
             docker push opencti/connector-rst-ioc-lookup:latest
             docker push opencti/connector-rst-ioc-lookup:${CIRCLE_TAG}
->>>>>>> 6b94bfc5
       - slack/notify:
           event: fail
           template: basic_fail_1
@@ -2040,15 +2035,13 @@
           name: Build Docker image opencti/connector-hunt-io
           command: docker build -t opencti/connector-hunt-io:rolling .
       - run:
-<<<<<<< HEAD
           working_directory: ~/opencti/external-import/ibm-xti
           name: Build Docker image opencti/connector-ibm-xti
           command: docker build -t opencti/connector-ibm-xti:rolling .
-=======
+      - run:
           working_directory: ~/opencti/internal-enrichment/rst-ioc-lookup
           name: Build Docker image opencti/connector-rst-ioc-lookup
           command: docker build -t opencti/connector-rst-ioc-lookup:rolling .
->>>>>>> 6b94bfc5
       - run:
           name: Publish Docker Image to Docker Hub
           command: |
@@ -2060,11 +2053,8 @@
             docker push opencti/connector-google-secops-siem:rolling
             docker push opencti/connector-zscaler:rolling
             docker push opencti/connector-hunt-io:rolling
-<<<<<<< HEAD
             docker push opencti/connector-ibm-xti:rolling
-=======
             docker push opencti/connector-rst-ioc-lookup:rolling
->>>>>>> 6b94bfc5
       - slack/notify:
           event: fail
           template: basic_fail_1
