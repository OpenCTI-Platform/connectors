--- conflicted
+++ resolved
@@ -32,16 +32,11 @@
                 source_name="NIST NVD", url="https://nvd.nist.gov/vuln/detail/" + name
             )
             external_references = [external_reference]
-<<<<<<< HEAD
 
-            # Import references
-            if "references" in cves["cve"]:
-=======
             if (
                 "references" in cves["cve"]
                 and "reference_data" in cves["cve"]["references"]
             ):
->>>>>>> 5dad401d
                 for reference in cves["cve"]["references"]["reference_data"]:
                     external_reference = ExternalReference(
                         source_name=reference["refsource"], url=reference["url"]
