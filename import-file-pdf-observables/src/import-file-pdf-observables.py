# coding: utf-8

import os
from typing import Dict

import yaml
import time

import iocp
from stix2 import Bundle, Report, Vulnerability
from pycti import (
    OpenCTIConnectorHelper,
    OpenCTIStix2Utils,
    get_config_variable,
    SimpleObservable,
)


class ImportFilePdfObservables:
    def __init__(self):
        # Instantiate the connector helper from config
        config_file_path = os.path.dirname(os.path.abspath(__file__)) + "/config.yml"
        config = (
            yaml.load(open(config_file_path), Loader=yaml.FullLoader)
            if os.path.isfile(config_file_path)
            else {}
        )
        self.helper = OpenCTIConnectorHelper(config)
        self.create_indicator = get_config_variable(
            "PDF_OBSERVABLES_CREATE_INDICATOR",
            ["pdf_observables", "create_indicator"],
            config,
        )

    def _process_message(self, data):
        file_fetch = data["file_fetch"]
        file_uri = self.helper.opencti_url + file_fetch
        file_name = os.path.basename(file_fetch)
        entity_id = data["entity_id"]
        # Get context
        is_context = entity_id is not None and len(entity_id) > 0
        if self.helper.get_only_contextual() and not is_context:
            raise ValueError(
                "No context defined, connector is get_only_contextual true"
            )
        self.helper.log_info("Importing the file " + file_uri)
        # Get the file
        file_content = self.helper.api.fetch_opencti_file(file_uri, True)
        # Write the file
        f = open(file_name, "wb")
        f.write(file_content)
        f.close()
        # Parse
        bundle_objects = []
        entities = [2]
        i = 0
<<<<<<< HEAD
        custom_indicators = self._get_entities()
        parser = iocp.IOC_Parser(None, "pdf", True, "pdfminer", "json", custom_indicators=custom_indicators)
        parsed = parser.parse(path)
        os.remove(path)
=======
        parser = iocp.IOC_Parser(None, "pdf", True, "pdfminer", "json")
        parsed = parser.parse(file_name)
        os.remove(file_name)
>>>>>>> 2e260398
        if parsed != []:
            for file in parsed:
                if file != None:
                    for page in file:
                        if page != []:
                            for match in page:
                                resolved_match = self.resolve_match(match)
                                if resolved_match:
                                    if resolved_match["type"] == "Attack-Pattern.value":
                                        entity = self.helper.api.attack_pattern.read(
                                            filters=[
                                                {
                                                    "key": "x_mitre_id",
                                                    "values": [resolved_match["value"]],
                                                }
                                            ]
                                        )
                                        if entity:
                                            entities.append(entity)
                                        else:
                                            self.helper.log_info(
                                                f"Attack pattern {resolved_match['value']} was not found in OpenCTI."
                                                + "Is the mitre connector configured and running?"
                                            )
                                    elif resolved_match["type"] == "Vulnerability.name":
                                        vulnerability = Vulnerability(name=resolved_match["value"])
                                        bundle_objects.append(vulnerability)
                                    else:
                                        observable = SimpleObservable(
                                            id=OpenCTIStix2Utils.generate_random_stix_id(
                                                "x-opencti-simple-observable"
                                            ),
                                            key=resolved_match["type"],
                                            value=resolved_match["value"],
                                            x_opencti_create_indicator=self.create_indicator,
                                        )
                                        bundle_objects.append(observable)
                                    i += 1
        else:
            self.helper.log_error("Could not parse the report!")
<<<<<<< HEAD

        total = 0

        # Get context
        if len(bundle_objects) > 0:
            if container_id is not None and len(container_id) > 0:
                report = self.helper.api.report.read(id=container_id)
                if report is not None:
=======
        if is_context:
            entity = self.helper.api.stix_domain_object.read(id=entity_id)
            if entity is not None:
                if entity["entity_type"] == "Report" and len(bundle_objects) > 0:
>>>>>>> 2e260398
                    report = Report(
                        id=entity["standard_id"],
                        name=entity["name"],
                        description=entity["description"],
                        published=self.helper.api.stix2.format_date(entity["created"]),
                        report_types=entity["report_types"],
                        object_refs=bundle_objects,
                    )
                    bundle_objects.append(report)
<<<<<<< HEAD
            bundle = Bundle(objects=bundle_objects).serialize()
            bundles_sent = self.helper.send_stix2_bundle(bundle)
            total += len(bundles_sent)

        if len(entities) > 0:
            report = self.helper.api.report.read(id=container_id)
            if report:
                for entity in entities:
                    self.helper.api.report.add_stix_object_or_stix_relationship(
                        id=report["id"], stixObjectOrStixRelationshipId=entity["id"]
                    )

            total += len(entities)

        return "Sent " + str(total) + " stix bundle(s)/entities for worker import"
=======
        bundle = Bundle(objects=bundle_objects).serialize()
        bundles_sent = self.helper.send_stix2_bundle(bundle)
        return "Sent " + str(len(bundles_sent)) + " stix bundle(s) for worker import"
>>>>>>> 2e260398

    # Start the main loop
    def start(self):
        self.helper.listen(self._process_message)

    def resolve_match(self, match):
        types = {
            "MD5": "File.hashes.MD5",
            "SHA1": "File.hashes.SHA-1",
            "SHA256": "File.hashes.SHA-256",
            "Filename": "File.name",
            "IP": "IPv4-Addr.value",
            "Host": "X-OpenCTI-Hostname.value",
            "Filepath": "File.path",
            "URL": "Url.value",
            "Email": "Email-Addr.value",
            "AttackPattern": "Attack-Pattern.value",
            "CVE": "Vulnerability.name",
            "Registry": "Windows-Registry-Key.key",
        }
        type = match["type"]
        value = match["match"]
        if type in types:
            resolved_type = types[type]
            if resolved_type == "IPv4-Addr.value":
                # Demilitarized IP
                if "[.]" in value:
                    value = value.replace("[.]", ".")
                type_0 = self.detect_ip_version(value)
            elif resolved_type == "Url.value":
                # Demilitarized URL
                if "hxxp://" in value:
                    value = value.replace("hxxp://", "http://")
                if "hxxps://" in value:
                    value = value.replace("hxxps://", "https://")
                if "hxxxs://" in value:
                    value = value.replace("hxxxs://", "https://")
                if "[.]" in value:
                    value = value.replace("[.]", ".")
                type_0 = resolved_type
            elif resolved_type == "X-OpenCTI-Hostname.value":
                # Demilitarized Host
                if "[.]" in value:
                    value = value.replace("[.]", ".")
                type_0 = resolved_type
            else:
                type_0 = resolved_type
            return {"type": type_0, "value": value}
        else:
            self.helper.log_info('Some odd info received: {}'.format(match))
            return False

    def detect_ip_version(self, value):
        if len(value) > 16:
            return "IPv6-Addr.value"
        else:
            return "IPv4-Addr.value"

    def _get_entities(self):
        setup = {
            'identity': {
                'filter': None,
                'fields': ['aliases', 'name'],
                'type': 'value'
            },
            'location': {
                'filter': [{"key": "entity_type", "values": ["Country"]}],
                'fields': ['aliases', 'name'],
                'type': 'value'
            },
            'intrusion_set': {
                'filter': None,
                'fields': ['aliases', 'name'],
                'type': 'value'
            },
            'malware': {
                'filter': None,
                'fields': ['aliases', 'name'],
                'type': 'value'
            },
            'tool': {
                'filter': None,
                'fields': ['aliases', 'name'],
                'type': 'value'
            }
        }

        return self.resolve_setup(setup)

    def resolve_setup(self, setup_dict: Dict):
        base_func = self.helper.api
        information_list = {}
        for entity, args in setup_dict.items():
            func_format = entity
            try:
                custom_function = getattr(base_func, func_format)
            except AttributeError:
                e = "Selected parser format is not supported: %s" % (func_format)
                raise NotImplementedError(e)

            entries = custom_function.list(getAll=True, filters=args['filter'])
            information_list[entity] = self._make_1d_list(entries, args['fields'])

        # pprint(information_list)
        return information_list


    def _make_1d_list(self, values, keys):
        items = []
        for key in keys:
            for item in values:
                elem = item.get(key, [])
                if elem:
                    if type(elem) == list:
                        items += elem
                    elif type(elem) == str:
                        items.append(elem)

        return set(items)


if __name__ == "__main__":
    try:
        connectorImportFilePdfObservables = ImportFilePdfObservables()
        connectorImportFilePdfObservables.start()
    except Exception as e:
        print(e)
        time.sleep(10)
        exit(0)<|MERGE_RESOLUTION|>--- conflicted
+++ resolved
@@ -52,18 +52,12 @@
         f.close()
         # Parse
         bundle_objects = []
-        entities = [2]
+        entities = []
         i = 0
-<<<<<<< HEAD
         custom_indicators = self._get_entities()
         parser = iocp.IOC_Parser(None, "pdf", True, "pdfminer", "json", custom_indicators=custom_indicators)
-        parsed = parser.parse(path)
-        os.remove(path)
-=======
-        parser = iocp.IOC_Parser(None, "pdf", True, "pdfminer", "json")
         parsed = parser.parse(file_name)
         os.remove(file_name)
->>>>>>> 2e260398
         if parsed != []:
             for file in parsed:
                 if file != None:
@@ -104,21 +98,11 @@
                                     i += 1
         else:
             self.helper.log_error("Could not parse the report!")
-<<<<<<< HEAD
-
-        total = 0
-
-        # Get context
-        if len(bundle_objects) > 0:
-            if container_id is not None and len(container_id) > 0:
-                report = self.helper.api.report.read(id=container_id)
-                if report is not None:
-=======
+
         if is_context:
             entity = self.helper.api.stix_domain_object.read(id=entity_id)
             if entity is not None:
                 if entity["entity_type"] == "Report" and len(bundle_objects) > 0:
->>>>>>> 2e260398
                     report = Report(
                         id=entity["standard_id"],
                         name=entity["name"],
@@ -128,10 +112,9 @@
                         object_refs=bundle_objects,
                     )
                     bundle_objects.append(report)
-<<<<<<< HEAD
-            bundle = Bundle(objects=bundle_objects).serialize()
-            bundles_sent = self.helper.send_stix2_bundle(bundle)
-            total += len(bundles_sent)
+
+        bundle = Bundle(objects=bundle_objects).serialize()
+        bundles_sent = self.helper.send_stix2_bundle(bundle)
 
         if len(entities) > 0:
             report = self.helper.api.report.read(id=container_id)
@@ -141,14 +124,10 @@
                         id=report["id"], stixObjectOrStixRelationshipId=entity["id"]
                     )
 
-            total += len(entities)
-
-        return "Sent " + str(total) + " stix bundle(s)/entities for worker import"
-=======
-        bundle = Bundle(objects=bundle_objects).serialize()
-        bundles_sent = self.helper.send_stix2_bundle(bundle)
+            # total += len(entities)
+
         return "Sent " + str(len(bundles_sent)) + " stix bundle(s) for worker import"
->>>>>>> 2e260398
+
 
     # Start the main loop
     def start(self):
