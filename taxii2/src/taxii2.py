--- conflicted
+++ resolved
@@ -63,11 +63,7 @@
         )
 
         self.interval = get_config_variable(
-<<<<<<< HEAD
-            "TAXII2_INTERVAL", ["taxii2", "interval"], config, True
-=======
             "TAXII2_INTERVAL", ["taxii2", "interval"], config, True, 1
->>>>>>> 3f670b57
         )
 
         self.update_existing_data = get_config_variable(
