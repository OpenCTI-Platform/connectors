version: "1"
services:
  connector-shadowtrackr:
<<<<<<< HEAD
    image: opencti/connector-shadowtrackr:6.4.6
=======
    image: opencti/connector-shadowtrackr:6.4.7
>>>>>>> b096c05b
    environment:
      - OPENCTI_URL=http://localhost
      - OPENCTI_TOKEN=ChangeMe
      - CONNECTOR_ID=ChangeMe
      - CONNECTOR_NAME=ShadowTrackr
      - CONNECTOR_TYPE=INTERNAL_ENRICHMENT
      - CONNECTOR_SCOPE=IPv4-Addr,IPv6-Addr,Indicator
      - CONNECTOR_AUTO=true
      - CONNECTOR_CONFIDENCE_LEVEL=70 # From 0 (Unknown) to 100 (Fully trusted)
      - CONNECTOR_LOG_LEVEL=error
      - SHADOWTRACKR_MAX_TLP=TLP:AMBER
      - SHADOWTRACKR_REPLACE_WITH_LOWER_SCORE=true  # lower the score based on the ShadowTrackr false positive estimate
      - SHADOWTRACKR_REPLACE_VALID_TO_DATE=true  # set the valid until date to tomorrow for short lived attack sources like VPNs, CDNs and Clouds
    restart: always<|MERGE_RESOLUTION|>--- conflicted
+++ resolved
@@ -1,11 +1,7 @@
 version: "1"
 services:
   connector-shadowtrackr:
-<<<<<<< HEAD
-    image: opencti/connector-shadowtrackr:6.4.6
-=======
     image: opencti/connector-shadowtrackr:6.4.7
->>>>>>> b096c05b
     environment:
       - OPENCTI_URL=http://localhost
       - OPENCTI_TOKEN=ChangeMe
