version: '3'
services:
  connector-attribution-tools:
<<<<<<< HEAD
    image: opencti/connector-attribution-tools:6.4.6
=======
    image: opencti/connector-attribution-tools:6.4.7
>>>>>>> b096c05b
    environment:
      - OPENCTI_URL=ChangeMe
      - OPENCTI_TOKEN=ChangeMe
      - CONNECTOR_ID=ChangeMe
      - CONNECTOR_NAME=attribution-tools
      - CONNECTOR_SCOPE=Incident
      - CONNECTOR_AUTO=false
      - CONNECTOR_CONFIDENCE_LEVEL=3
      - CONNECTOR_LOG_LEVEL=error
      - ATTRIBUTIONTOOLS_MODEL_TRAINING_CRON_UTC=0 0 * * *
      - ATTRIBUTIONTOOLS_N_TRAINING_QUERY_THREADS=1
      - ATTRIBUTIONTOOLS_DEFAULT_RELATION_CONFIDENCE=50
      - ATTRIBUTIONTOOLS_AUTOMATIC_RELATION_CREATION=false
      - ATTRIBUTIONTOOLS_RELATION_CREATION_PROBABILITY_TRESHOLD=0.95
      - ATTRIBUTIONTOOLS_CREATOR_ORG_IDENTITY_ID=identity--b0963901-cb74-56b2-9add-92c6d1a10332
    restart: always<|MERGE_RESOLUTION|>--- conflicted
+++ resolved
@@ -1,11 +1,7 @@
 version: '3'
 services:
   connector-attribution-tools:
-<<<<<<< HEAD
-    image: opencti/connector-attribution-tools:6.4.6
-=======
     image: opencti/connector-attribution-tools:6.4.7
->>>>>>> b096c05b
     environment:
       - OPENCTI_URL=ChangeMe
       - OPENCTI_TOKEN=ChangeMe
