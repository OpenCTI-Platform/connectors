--- conflicted
+++ resolved
@@ -167,7 +167,7 @@
             )
 
         # Create a Note containing the TrID results
-<<<<<<< HEAD
+g
         trid_json = None
         if report.get("trid"):
             trid_json = json.dumps(report["trid"], indent=2)
@@ -181,16 +181,7 @@
                 object_refs=[final_observable["standard_id"]],
             )
             bundle_objects.append(note)
-=======
-        trid_json = json.dumps(report["trid"], indent=2)
-        note = stix2.Note(
-            abstract="TrID Analysis",
-            content=f"```\n{trid_json}\n```",
-            created_by_ref=self.identity,
-            object_refs=[final_observable["standard_id"]],
-        )
-        bundle_objects.append(note)
->>>>>>> a4bfeba6
+
 
         # Attach the TTPs
         for tactic_dict in report["ttps"]:
@@ -347,66 +338,10 @@
                                 bundle_objects.append(attack_pattern)
                                 bundle_objects.append(relationship)
 
-<<<<<<< HEAD
                     else:
                         self.helper.log_info(
                             f"Could not find flare_capa key or was empty in procdump {sha256}."
                         )
-=======
-                # Create label for cape_type
-                label = self.helper.api.label.create(value=cape_type, color="#0059f7")
-                self.helper.api.stix_cyber_observable.add_label(
-                    id=response["id"], label_id=label["id"]
-                )
-
-                # Create relationship between uploaded procdump Artifact and original
-                relationship = stix2.Relationship(
-                    id=StixCoreRelationship.generate_id(
-                        "related-to",
-                        response["standard_id"],
-                        final_observable["standard_id"],
-                    ),
-                    relationship_type="related-to",
-                    created_by_ref=self.identity,
-                    source_ref=response["standard_id"],
-                    target_ref=final_observable["standard_id"],
-                )
-                bundle_objects.append(relationship)
-
-                # Handle Flare CAPA TTPs
-                if "flare_capa" in procdump_dict and procdump_dict["flare_capa"]:
-                    attck_dict = procdump_dict["flare_capa"]["ATTCK"]
-                    for tactic in attck_dict:
-                        tp_list = attck_dict[tactic]
-                        for tp in tp_list:
-                            attack_pattern = stix2.AttackPattern(
-                                id=AttackPattern.generate_id(tactic, tp),
-                                created_by_ref=self.identity,
-                                name=tactic,
-                                custom_properties={
-                                    "x_mitre_id": tp,
-                                },
-                                object_marking_refs=[stix2.TLP_WHITE],
-                            )
-
-                            relationship = stix2.Relationship(
-                                id=StixCoreRelationship.generate_id(
-                                    "uses", response["standard_id"], attack_pattern.id
-                                ),
-                                relationship_type="uses",
-                                created_by_ref=self.identity,
-                                source_ref=response["standard_id"],
-                                target_ref=attack_pattern.id,
-                                object_marking_refs=[stix2.TLP_WHITE],
-                            )
-                            bundle_objects.append(attack_pattern)
-                            bundle_objects.append(relationship)
-
-                else:
-                    self.helper.log_info(
-                        f"Could not find flare_capa key or was empty in procdump {sha256}."
-                    )
->>>>>>> a4bfeba6
 
                 # Close the zip file
                 zip_file.close()
