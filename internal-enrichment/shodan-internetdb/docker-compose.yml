---

version: '3'
services:
  connector-shodan-internetdb:
<<<<<<< HEAD
    image: opencti/connector-shodan-internetdb:6.4.6
=======
    image: opencti/connector-shodan-internetdb:6.4.7
>>>>>>> b096c05b
    environment:
      - OPENCTI_URL=http://localhost
      - OPENCTI_TOKEN=ChangeMe
      - CONNECTOR_ID=ChangeMe
      - CONNECTOR_NAME=Shodan InternetDB
      - CONNECTOR_SCOPE=IPv4-Addr
      - CONNECTOR_AUTO=true
      - CONNECTOR_LOG_LEVEL=error
      - SHODAN_MAX_TLP=TLP:CLEAR
      - SHODAN_SSL_VERIFY=true
    restart: always<|MERGE_RESOLUTION|>--- conflicted
+++ resolved
@@ -3,11 +3,7 @@
 version: '3'
 services:
   connector-shodan-internetdb:
-<<<<<<< HEAD
-    image: opencti/connector-shodan-internetdb:6.4.6
-=======
     image: opencti/connector-shodan-internetdb:6.4.7
->>>>>>> b096c05b
     environment:
       - OPENCTI_URL=http://localhost
       - OPENCTI_TOKEN=ChangeMe
