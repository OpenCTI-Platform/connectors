--- conflicted
+++ resolved
@@ -53,10 +53,7 @@
         )["standard_id"]
         self._CONNECTOR_RUN_INTERVAL_SEC = 60 * 60
         self._latest_request_timestamp=time.time()
-<<<<<<< HEAD
-=======
         self.lock = Lock()
->>>>>>> 46391e04
 
     def _send_knowledge(self, observable, report):
         bundle_objects = []
@@ -400,13 +397,6 @@
         return self._process_observable(observable)
 
     def _process_message_with_wait(self,data):
-<<<<<<< HEAD
-        while time.time() - self._latest_request_timestamp<2.0:
-            pass
-        self._latest_request_timestamp=time.time()
-        self.helper.log_info("Another request was made at time {}".format(datetime.now()))
-        return self._process_message(data)
-=======
         self.lock.acquire()
         while time.time() - self._latest_request_timestamp<2.0:
             pass
@@ -416,7 +406,6 @@
         self.helper.log_info(f"Request for entity_id={data['entity_id']} was processed.")
         self.lock.release()
         return message
->>>>>>> 46391e04
 
 
     # Start the main loop
