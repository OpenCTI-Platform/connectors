version: '3'
services:
  connector-hatching-triage-sandbox:
<<<<<<< HEAD
    image: opencti/connector-unpac-me:6.4.6
=======
    image: opencti/connector-unpac-me:6.4.7
>>>>>>> b096c05b
    environment:
      - OPENCTI_URL=ChangeMe
      - OPENCTI_TOKEN=ChangeMe
      - CONNECTOR_ID=Unpac_Me
      - "CONNECTOR_NAME=UnpacMe"
      - CONNECTOR_SCOPE=Artifact
      - CONNECTOR_AUTO=false # Enable/disable auto-enrichment of observables
      - CONNECTOR_CONFIDENCE_LEVEL=50 # From 0 (Unknown) to 100 (Fully trusted)
      - CONNECTOR_LOG_LEVEL=error
      - UNPAC_ME_API_KEY=ChangeMe # See https://www.unpac.me/account
      - UNPAC_ME_PRIVATE=false # Mark samples are private (only available to PRO users)
      - "UNPAC_ME_USER_AGENT=UnpacMe OpenCTI Connector v1.0.0" # User agent for UnpacMeApi instantiation
      - UNPAC_ME_LESS_NOISE=false # Only upload unpacked samples if they matched a malware family
      - UNPAC_ME_FAMILY_COLOR=#0059f7 # Label color for family
      - UNPAC_ME_TAG_COLOR=#54483b # Label color for all other labels
      - UNPAC_ME_MAX_TLP=TLP:AMBER
    restart: always<|MERGE_RESOLUTION|>--- conflicted
+++ resolved
@@ -1,11 +1,7 @@
 version: '3'
 services:
   connector-hatching-triage-sandbox:
-<<<<<<< HEAD
-    image: opencti/connector-unpac-me:6.4.6
-=======
     image: opencti/connector-unpac-me:6.4.7
->>>>>>> b096c05b
     environment:
       - OPENCTI_URL=ChangeMe
       - OPENCTI_TOKEN=ChangeMe
