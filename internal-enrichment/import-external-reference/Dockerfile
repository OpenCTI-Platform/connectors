FROM python:3.11-bookworm

# Copy the connector
COPY src /opt/opencti-connector-import-external-reference

# Install Python modules
# hadolint ignore=DL3003
RUN apt-get update && \
<<<<<<< HEAD
    apt-get install -y git build-essential libmagic-dev libffi-dev libxml2-dev libxslt-dev libssl-dev cargo libjpeg-dev zlib1g-dev wkhtmltopdf && \
=======
    apt-get install -y git build-essential libmagic-dev libffi-dev libxml2-dev libxslt-dev libssl-dev cargo libjpeg-dev zlib1g-dev && \
    wget https://github.com/wkhtmltopdf/packaging/releases/download/0.12.6-1/wkhtmltox_0.12.6-1.buster_amd64.deb && \
    apt-get install -y ./wkhtmltox_0.12.6-1.buster_amd64.deb && \
    rm wkhtmltox_0.12.6-1.buster_amd64.deb && \
>>>>>>> 37277da0
    cd /opt/opencti-connector-import-external-reference && \
    pip3 install --no-cache-dir -r requirements.txt

# Expose and entrypoint
COPY entrypoint.sh /
RUN chmod +x /entrypoint.sh
ENTRYPOINT ["/entrypoint.sh"]<|MERGE_RESOLUTION|>--- conflicted
+++ resolved
@@ -1,4 +1,4 @@
-FROM python:3.11-bookworm
+FROM python:3.11-buster
 
 # Copy the connector
 COPY src /opt/opencti-connector-import-external-reference
@@ -6,14 +6,10 @@
 # Install Python modules
 # hadolint ignore=DL3003
 RUN apt-get update && \
-<<<<<<< HEAD
-    apt-get install -y git build-essential libmagic-dev libffi-dev libxml2-dev libxslt-dev libssl-dev cargo libjpeg-dev zlib1g-dev wkhtmltopdf && \
-=======
     apt-get install -y git build-essential libmagic-dev libffi-dev libxml2-dev libxslt-dev libssl-dev cargo libjpeg-dev zlib1g-dev && \
     wget https://github.com/wkhtmltopdf/packaging/releases/download/0.12.6-1/wkhtmltox_0.12.6-1.buster_amd64.deb && \
     apt-get install -y ./wkhtmltox_0.12.6-1.buster_amd64.deb && \
     rm wkhtmltox_0.12.6-1.buster_amd64.deb && \
->>>>>>> 37277da0
     cd /opt/opencti-connector-import-external-reference && \
     pip3 install --no-cache-dir -r requirements.txt
 
