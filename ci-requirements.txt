<<<<<<< HEAD
isort ==7.0.0
black == 25.1.0
=======
isort ==6.1.0
black ==25.9.0
>>>>>>> cdcae34b
pytest ==8.4.2<|MERGE_RESOLUTION|>--- conflicted
+++ resolved
@@ -1,8 +1,3 @@
-<<<<<<< HEAD
 isort ==7.0.0
-black == 25.1.0
-=======
-isort ==6.1.0
 black ==25.9.0
->>>>>>> cdcae34b
 pytest ==8.4.2