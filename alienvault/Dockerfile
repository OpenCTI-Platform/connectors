--- conflicted
+++ resolved
@@ -5,13 +5,8 @@
 
 # Install Python modules
 # hadolint ignore=DL3003
-<<<<<<< HEAD
-RUN apk --no-cache update && apk upgrade && \
-    apk --no-cache add git build-base libmagic && \
-=======
 RUN apk update && apk upgrade && \
     apk --no-cache add git build-base libmagic libffi-dev && \
->>>>>>> 6f035911
     cd /opt/opencti-connector-alienvault && \
     pip install --no-cache-dir -r requirements.txt && \
     apk del git build-base && \
