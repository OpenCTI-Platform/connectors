--- conflicted
+++ resolved
@@ -12,19 +12,16 @@
   log_level: 'info'
 
 misp:
-  url: 'http://localhost' # Requireda
+  url: 'http://localhost' # Required
   key: 'ChangeMe' # Required
   ssl_verify: False # Required
   create_reports: True # Required, create report for MISP event
   report_class: 'MISP Event' # Optional, report_class if creating report for event
   import_from_date: '2010-01-01' # Optional, import all event from this date
   import_tags: 'opencti:import,type:osint' # Optional, list of tags used for import events
-<<<<<<< HEAD
   import_tags_not: '' # Optional, list of tags to not include
-=======
   import_creator_orgs: 'CIRCL,Luatix' # Optional, only import events created by this ORG (put the identifier here)
   import_owner_orgs: 'CIRCL' # Optional, only import events owned by this ORG (put the identifier here)
   import_distribution_levels: '0,1,2,3' # Optional, only import events with the given distribution levels
   import_threat_levels: '1,2,3,4' # Optional only import events with the given threat levels
->>>>>>> 0c5ebf39
   interval: 1 # Required, in minutes