--- conflicted
+++ resolved
@@ -96,10 +96,8 @@
         self.misp_import_tags = get_config_variable(
             "MISP_IMPORT_TAGS", ["misp", "import_tags"], config
         )
-<<<<<<< HEAD
         self.misp_import_tags_not = get_config_variable(
             "MISP_IMPORT_TAGS_NOT", ["misp", "import_tags_not"], config
-=======
         self.import_creator_orgs = get_config_variable(
             "MISP_IMPORT_CREATOR_ORGS", ["misp", "import_creator_orgs"], config
         )
@@ -113,7 +111,6 @@
         )
         self.import_threat_levels = get_config_variable(
             "MISP_IMPORT_THREAT_LEVELS", ["misp", "import_threat_levels"], config
->>>>>>> 0c5ebf39
         )
         self.misp_interval = get_config_variable(
             "MISP_INTERVAL", ["misp", "interval"], config, True
